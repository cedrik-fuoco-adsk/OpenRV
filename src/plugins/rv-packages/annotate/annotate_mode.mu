module: annotate_mode {
use math;
use math_util;
use rvui;
use rvtypes;
use app_utils;
use extra_commands;
use commands;
use qt;
use gl;
use glu;
require glyph;
require io;
require system;

class: DrawDockWidget : QDockWidget
{
    Mode _mode;

    method: DrawDockWidget (DrawDockWidget; QWidget parent, Mode m)
    {
        QDockWidget.QDockWidget("Draw", parent, Qt.Tool);
        _mode = m;
    }

    method: closeEvent(void; QCloseEvent event)
    {
        _mode.toggle();

        // Dont execute this event by OS. We dont want
        // that Windows closes it.
        event.ignore();
    }
}

class: AnnotateMinorMode : MinorMode
{
    //union: UIMode { Off, FreeHandDraw, FreeHandErase, TextPlacement, IconPlacement }

    //
    //  These are the direct values used by the render for each
    //  stroke. Don't confused this with the InterfaceMode below.
    //

    RenderOverMode    := 0;
    RenderEraseMode   := 1;
    RenderScaleMode   := 2;
    RenderAddMode     := 3;

    NoJoin      := 0;
    BevelJoin   := 1;
    MiterJoin   := 2;
    RoundJoin   := 3;

    NoCap       := 0;
    SquareCap   := 1;
    RoundCap    := 2;

    ColorFunc   := (Color; Color);

    union: PressureMode { None | Size | Opacity | Saturation }

    class: DrawMode
    {
        string       name;
        string       settingsName;
        QToolButton  button;
        QAction      action;
        string       eventTable;
        int          cursor;
        float        size;
        Color        color;
        int          renderMode;
        string       brushName;
        int          join;
        int          cap;
        float        maxSize;
        float        minSize;
        int          startFrame;
        int          duration;
        PressureMode pressureMode;
        DrawMode     eraserMode;
        DrawMode     penMode;
        string       sliderName;
        ColorFunc    colorFunction;
    }

    MetaEvalInfo      _currentNodeInfo;
    string            _currentNode;
    string            _userSelectedNode;
    DrawMode          _currentDrawMode;
    DrawMode[]        _drawModes;
    DrawMode          _selectDrawMode;
    DrawMode          _textDrawMode;
    DrawMode          _dropperDrawMode;
    DrawMode          _penDrawMode;
    DrawMode          _airBrushDrawMode;
    DrawMode          _hardEraseDrawMode;
    DrawMode          _softEraseDrawMode;
    DrawMode          _dodgeDrawMode;
    DrawMode          _burnDrawMode;
    DrawMode          _cloneDrawMode;
    DrawMode          _smudgeDrawMode;
    string            _currentDrawObject;
    string            _drawModeTable;
    int               _debug;
    Color             _color;
    Point             _pointer;
    float             _pointerRadius;
    Point             _editPoint;
    string            _image;
    string            _user;
    int64             _processId;
    bool              _linkToolColors;
    bool              _colorDialogLock;
    QPushButton       _colorButton;
    QColorDialog      _colorDialog;
    //QComboBox         _comboBox;
    //QComboBox         _pressureCombo;
    QToolButton       _undoButton;
    QToolButton       _redoButton;
    QToolButton       _clearButton;
    QToolButton       _showDrawingButton;
    QToolButton       _disabledButton;
    QToolButton       _dropperButton;
    QToolButton       _textButton;
    QToolButton       _circleBrushButton;
    QToolButton       _gaussBrushButton;
    QToolButton       _hardEraseButton;
    QToolButton       _softEraseButton;
    QToolButton       _dodgeButton;
    QToolButton       _burnButton;
    QToolButton       _cloneButton;
    QToolButton       _smudgeButton;
    QSlider           _sizeSlider;
    QSlider           _opacitySlider;
    QAction           _undoAct;
    QAction           _redoAct;
    QAction           _clearAct;
    QListWidget       _annotationsWidget;
    QTextEdit         _notesEdit;
    QDockWidget       _manageDock;
    DrawDockWidget    _drawDock;
    QToolBar          _toolBar;
    QLabel            _toolSliderLabel;
    QtColorTriangle   _colorTriangle;
    bool              _setColorLock;
    bool              _activeSampleColor;
    Color             _sampleColor;
    int               _sampleCount;

    QWidget           _managePane;
    QWidget           _drawPane;

    bool              _syncWholeStrokes;
    bool              _syncAutoStart;
    bool              _showBrush;
    bool              _scaleBrush;
    bool              _autoSave;
    bool              _storeOnSrc;
    bool              _autoMark;
    bool              _pointerGone;
    int               _dockArea;
    bool              _topLevel;

    bool              _textPlacementMode;
    char[]            _textBuffer;

    char              _cursorChar;

    int              _hideDrawPane;

    // filtering control based on time and dx/dy deltas during drag events
    // to prevent sending ridiculous number of mouse/tablet events if using
    // high sampling rate devices like some 1000hz wacoms.
    int             _dragLastMsec;
    Point           _dragLastPointer;

    \: colorToArray (float[]; Color c) { float[] {c.x, c.y, c.z, c.w}; }
    \: arrayToColor (Color; float[] a) { Color(a[0], a[1], a[2], a[3]); }
    method: encodedName (string; string name) { regex.replace("\.", _user, "+"); }
    method: decodedName (string; string name) { regex.replace("\+", _user, "."); }

    \: dodgeFunc (Color; Color c)
    {
        float s = 1.0 + c.w;
        return c * Color(s,s,s,c.w);
    }

    \: burnFunc (Color; Color c)
    {
        float s = (1.0 - c.w) * 0.75 + 0.25;
        return c * Color(s,s,s,c.w);
    }

    method: findPaintNodes (MetaEvalInfo[];)
    {
        let infos = metaEvaluate(frame(), viewNode());
        MetaEvalInfo[] nodes;

        for_each (i; infos)
        {
            if (i.nodeType == "RVPaint") nodes.push_back(i);
        }

        return nodes;
    }

    method: updateCurrentNode (void;)
    {
        try
        {
            let infos = findPaintNodes();

            if (infos eq nil)
            {
                _currentNodeInfo = nil;
                _currentNode = nil;
            }
            else
            {
                if (_userSelectedNode != "")
                {
                    for_each (i; infos)
                    {
                        if (i.node == _userSelectedNode)
                        {
                            _currentNodeInfo = i;
                            _currentNode = i.node;
                            return;
                        }
                    }
                }
                
                if (_storeOnSrc)
                {
                    //
                    //  Find first source node:
                    //
                    let sourcePaintCount = 0;

                    for_each (i; infos)
                    {
                        if (nodeType(nodeGroup(i.node)) == "RVSourceGroup")
                        {
                            if (sourcePaintCount == 0)
                            {
                                _currentNodeInfo = i;
                                _currentNode = i.node;
                            }
                            ++sourcePaintCount;
                        }
                    }
                    if (sourcePaintCount != 1)
                    {
                        _currentNodeInfo = infos.front();
                        _currentNode = _currentNodeInfo.node;
                    }
                }
                else
                {
                    _currentNodeInfo = infos.front();
                    _currentNode = _currentNodeInfo.node;
                }
            }
        }
        catch (...)
        {
            _currentNodeInfo = nil;
            _currentNode = nil;
        }
    }

    method: saveSettings (void;)
    {
        use SettingsValue;

        writeSetting("Annotate", "syncWholeStrokes", Bool(_syncWholeStrokes));
        writeSetting("Annotate", "showBrush", Bool(_showBrush));
        writeSetting("Annotate", "scaleBrush", Bool(_scaleBrush));
        writeSetting("Annotate", "autoSaveEnabled", Bool(_autoSave));
        writeSetting("Annotate", "storeOnSrc", Bool(_storeOnSrc));
        writeSetting("Annotate", "autoMark", Bool(_autoMark));
        writeSetting("Annotate", "linkToolColors", Bool(_linkToolColors));

        for_each (d; _drawModes)
        {
            writeSetting("Annotate",
                         d.settingsName + "_color",
                         FloatArray(colorToArray(d.color)));

            writeSetting("Annotate",
                         d.settingsName + "_size",
                         Float(d.size));
        }

        writeSetting("Annotate", "drawmode", String(_currentDrawMode.name));
        writeSetting("Annotate", "dockArea", Int(_dockArea));
        writeSetting("Annotate", "topLevel", Bool(_topLevel));
    }

    method: loadSettings (void;)
    {
        use SettingsValue;

        let Bool b0 = readSetting("Annotate", "syncWholeStrokes", Bool(false)),
            Bool b1 = readSetting("Annotate", "showBrush", Bool(true)),
            Bool b2 = readSetting("Annotate", "scaleBrush", Bool(true)),
            Bool b3 = readSetting("Annotate", "autoSaveEnabled", Bool(true)),
            Bool b4 = readSetting("Annotate", "storeOnSrc", Bool(false)),
            Bool b5 = readSetting("Annotate", "autoMark", Bool(false)),
            Bool b6 = readSetting("Annotate", "linkToolColors", Bool(false));

        _syncWholeStrokes = b0;
        _showBrush        = b1;
        _scaleBrush       = b2;
        _autoSave         = b3;
        _storeOnSrc       = b4;
        _autoMark         = b5;
        _linkToolColors   = b6;

        let String name = readSetting("Annotate", "drawmode", String("Pen"));

        for_each (d; _drawModes)
        {
            let FloatArray a = readSetting("Annotate",
                                            d.settingsName + "_color",
                                            FloatArray(float[] {1,1,1,1}));

            let Float f = readSetting("Annotate",
                                      d.settingsName + "_size",
                                      Float(0.01));

            d.color = arrayToColor(a);
            d.size  = f;

            if (d.name == name) _currentDrawMode = d;
        }

        let Int di = readSetting("Annotate", "dockArea", Int(Qt.LeftDockWidgetArea));

        _dockArea = di;

        //let Bool tl = readSetting("Annotate", "topLevel", Bool(true));
        //_topLevel = tl;
    }

    method: nextID (int; string node)
    {
        let n = "%s.paint.nextId" % node,
            i = getIntProperty(n).front() + 1;
        setIntProperty(n, int[] {i});
        i;
    }

    method: nextAnnotationID (int;)
    {
        let n = "%s.paint.nextAnnotationId" % _currentNode,
            i = getIntProperty(n).front() + 1;
        setIntProperty(n, int[] {i});
        i;
    }

    method: beginCompoundStateChange (void;)
    {
        sendInternalEvent("internal-sync-begin-accumulate");
    }

    method: endCompoundStateChange (void; bool force=false)
    {
        sendInternalEvent("internal-sync-end-accumulate");
        if (force) sendInternalEvent("internal-sync-flush");
    }

    \: toQColor (QColor; Color c)
    {
        QColor(int(c.x * 255.0), int(c.y * 255.0), int(c.z * 255.0), int(c.w * 255.0));
    }

    \: fromQColor(Color; QColor c)
    {
        Color(c.redF(), c.greenF(), c.blueF(), c.alphaF());
    }

    method: newUniqueName (string; string node, string type, int frame)
    {
        "%s.%s:%d:%d:%s_%d" % (node, type, nextID(node), frame, encodedName(_user), _processId);
    }

    method: frameOrderName (string; string node, int frame)
    {
        "%s.frame:%d.order" % (node, frame);
    }

    method: frameOrderRedoStackName (string; string node, int frame)
    {
        "%s.frame:%d.redo" % (node, frame);
    }

    method: updateFrameDependentState (void;)
    {
        updateCurrentNode();
        undoRedoUpdate();
        //populateAnnotationList();
    }

    method: updateFrameDependentStateEvent (void; Event event)
    {
        event.reject();
        if (!isPlaying()) updateFrameDependentState();
    }

    method: deleteStroke (void; string node, string strokeName)
    {
        let n = "%s.%s" % (node, strokeName),
            props = ["%s.color" % n,
                     "%s.width" % n,
                     "%s.brush" % n,
                     "%s.debug" % n,
                     "%s.join" % n,
                     "%s.cap" % n,
                     "%s.points" % n,
                     "%s.splat" % n,
                     "%s.startFrame" % n,
                     "%s.duration" % n
                    ];

        beginCompoundStateChange();

        for_each (p; props)
        {
            try
            {
                deleteProperty(p);
            }
            catch (...)
            {
                ; // just absorb it if its already deleted
            }
        }

        endCompoundStateChange();
    }

    method: newStroke (string;
                       string node,
                       int frame,
                       Color color,
                       float width,
                       string brush,
                       int join,
                       int cap,
                       int startFrame,
                       int duration,
                       int mode=RenderOverMode,
                       int debug=0)
    {
        let n          = newUniqueName(node, "pen", frame),
            colorName  = "%s.color" % n,
            widthName  = "%s.width" % n,
            brushName  = "%s.brush" % n,
            debugName  = "%s.debug" % n,
            joinName   = "%s.join" % n,
            capName    = "%s.cap" % n,
            pointsName = "%s.points" % n,
            splatName  = "%s.splat" % n,
            startFrameName = "%s.startFrame" % n,
            durationName = "%s.duration" % n,
            orderName  = frameOrderName(node, frame);

        beginCompoundStateChange();
        newProperty(colorName, FloatType, 4);
        newProperty(widthName, FloatType, 1);
        newProperty(brushName, StringType, 1);
        newProperty(pointsName, FloatType, 2);
        newProperty(debugName, IntType, 1);
        newProperty(joinName, IntType, 1);
        newProperty(capName, IntType, 1);
        newProperty(splatName, IntType, 1);
        newProperty(startFrameName, IntType, 1);
        newProperty(durationName, IntType, 1);

        let modeName = "%s.mode" % n;
        newProperty(modeName, IntType, 1);
        setIntProperty(modeName, int[] {mode}, true);

        bool useWidth = false;

        case (_currentDrawMode.pressureMode)
        {
            Size -> { useWidth = true; }
            _ -> { useWidth = false; }
        }

        // Since this would be the first entry for width on this newly
        // created paint command it doesn't matter if we set the width
        // or insert the width into the first and only entry thus far.
        // Therefore we choose to insert because otherwise the width
        // will never be initialized over a sync session where attempts
        // to set the width (or points) are filtered out to preserve
        // bandwidth
        if (!useWidth) insertFloatProperty(widthName, float[] {width});

        setFloatProperty(colorName, float[] {color[0], color[1], color[2], color[3]}, true);
        setStringProperty(brushName, string[] {brush}, true);
        setIntProperty(joinName, int[] {join}, true);
        setIntProperty(capName, int[] {cap}, true);
        setIntProperty(debugName, int[] {debug}, true);
        setIntProperty(splatName, int[] {if brush == "gauss" then 1 else 0}, true);
        setIntProperty(startFrameName, int[] {startFrame}, true);
        setIntProperty(durationName, int[] {duration}, true);

        try
        {
            propertyInfo(orderName);
        }
        catch (...)
        {
            newProperty(orderName, StringType, 1);
        }

        insertStringProperty(orderName, string[] {n.split(".").back()});

        endCompoundStateChange();
        return n;
    }

    method: addToStroke (void; Point p)
    {
        let name = "%s.points" % _currentDrawObject,
            array = getFloatProperty(name),
            s = array.size();

        if (array.size() > 1 &&
            array.back() == p.y &&
            array[array.size()-2] == p.x)
        {
            ;
        }
        else
        {
            insertFloatProperty(name, float[] {p.x, p.y});
            redraw();
        }
    }

    method: addToStrokeWithWidth (void; Point p, float width)
    {
        let pname = "%s.points" % _currentDrawObject,
            wname = "%s.width" % _currentDrawObject;

        beginCompoundStateChange();
        insertFloatProperty(pname, float[] {p.x, p.y});
        insertFloatProperty(wname, float[] {width});
        endCompoundStateChange();
        redraw();
    }

    method: newText (string;
                     string node,
                     int frame,
                     Point pos,
                     Color color,
                     float size,
                     float scale,
                     float rot,
                     int startFrame,
                     int duration,
                     string font = "",
                     string origin = "",
                     int mode=RenderOverMode,
                     int debug=0)
    {
        let n           = newUniqueName(node, "text", frame),
            colorName   = "%s.color" % n,
            sizeName    = "%s.size" % n,
            scaleName   = "%s.scale" % n,
            spacingName = "%s.spacing" % n,
            rotName     = "%s.rotation" % n,
            fontName    = "%s.font" % n,
            textName    = "%s.text" % n,
            originName  = "%s.origin" % n,
            posName     = "%s.position" % n,
            debugName   = "%s.debug" % n,
            startFrameName = "%s.startFrame" % n,
            durationName = "%s.duration" % n,
            orderName   = frameOrderName(node, frame);

        beginCompoundStateChange();
        newProperty(posName, FloatType, 2);
        newProperty(colorName, FloatType, 4);
        newProperty(spacingName, FloatType, 1);
        newProperty(sizeName, FloatType, 1);
        newProperty(scaleName, FloatType, 1);
        newProperty(rotName, FloatType, 1);
        newProperty(fontName, StringType, 1);
        newProperty(textName, StringType, 1);
        newProperty(originName, StringType, 1);
        newProperty(debugName, IntType, 1);
        newProperty(startFrameName, IntType, 1);
        newProperty(durationName, IntType, 1);

        let modeName = "%s.mode" % n;
        newProperty(modeName, IntType, 1);
        setIntProperty(modeName, int[] {mode}, true);

        setFloatProperty(posName, float[] {pos.x, pos.y}, true);
        setFloatProperty(colorName, float[] {color[0], color[1], color[2], color[3]}, true);
        setFloatProperty(sizeName, float[] {size}, true);
        setFloatProperty(scaleName, float[] {scale}, true);
        setFloatProperty(rotName, float[] {rot}, true);
        setFloatProperty(spacingName, float[] {0.8}, true);
        setStringProperty(fontName, string[] {font}, true);
        setStringProperty(textName, string[] {""}, true);
        setStringProperty(originName, string[] {origin}, true);
        setIntProperty(debugName, int[] {debug}, true);
        setIntProperty(startFrameName, int[] {startFrame}, true);
        setIntProperty(durationName, int[] {duration}, true);

        try
        {
            propertyInfo(orderName);
        }
        catch (...)
        {
            newProperty(orderName, StringType, 1);
        }

        insertStringProperty(orderName, string[] {n.split(".").back()});

        endCompoundStateChange();
        return n;
    }

    method: setText (void; char[] s)
    {
        let name = "%s.text" % _currentDrawObject,
            value = "%s" % s;

        set(name, value);
        redraw();
    }

    method: saveAnnotation (void; string description)
    {
        let comp       = "annotation:%d" % nextAnnotationID(),
            f          = frame(),
            orderName  = frameOrderName(_currentNode, f),
            redoName   = frameOrderRedoStackName(_currentNode, f),
            orderArray = getStringProperty(orderName),
            propName   = _currentNode + "." + comp + ".order",
            descName   = _currentNode + "." + comp + ".description";

        beginCompoundStateChange();
        newProperty(propName, StringType, 1);
        newProperty(descName, StringType, 1);
        setStringProperty(propName, orderArray, true);
        setStringProperty(descName, string[] {description}, true);
        endCompoundStateChange();

        populateAnnotationList();
    }

    //----------------------------------------------------------------------

    method: pointerLocation ((string, Point); Event event)
    {
        try
        {
            State state = data();
            recordPixelInfo(event);

            let pinfo = imagesAtPixel(event.pointer(), "annotate").front(),
                name  = pinfo.name,
                devicePixelRatio = devicePixelRatio(),
                ip    = event.pointer()*devicePixelRatio;

            _pointer = ip;
            _pointerRadius = mag(imageToEventSpace(name, ip, true)
                                 - imageToEventSpace(name, ip + Point(0,_currentDrawMode.size), true));
            return (name, ip);
        }
        catch (...)
        {
            ; /* nothing */
        }
        return ("", Point(0,0));
    }

    method: pointerLocationFromNDC ((string, Point); Point point)
    {
        try
        {
            // Convert NDC space [-1, 1] directly to viewport coordinates using ndcToEventSpace
            // The ndcToEventSpace function now handles aspect ratio correction internally
            let viewportPoint = ndcToEventSpace(point);
            
            State state = data();
            state.pointerPosition = viewportPoint;
            recordPixelInfo(nil);

            let pinfo = imagesAtPixel(viewportPoint, "annotate").front(),
                name  = pinfo.name,
                devicePixelRatio = devicePixelRatio(),
                ip    = viewportPoint;// * devicePixelRatio;  // Same as original pointerLocation method

            if (name == "")
            {
                return ("", Point(0,0));
            }

            _pointer = ip;
            _pointerRadius = mag(imageToEventSpace(name, ip, true)
                                 - imageToEventSpace(name, ip + Point(0,_currentDrawMode.size), true));
            return (name, ip);
        }
        catch (...)
        {
            ; /* nothing */
        }
        return ("", Point(0,0));
    }

    method: penPush (void; Event event)
    {
        updateCurrentNode();
        _currentDrawMode = _currentDrawMode.penMode;
        updateDrawModeUI();
        push(event);
    }

    method: eraserPush (void; Event event)
    {
        updateCurrentNode();

        // Save the current draw mode so we can restore it when we are done 
        // erasing as long as it is not the eraser mode itself which could
        // happen when pushing the eraser more than once
        if (_currentDrawMode.name != _currentDrawMode.eraserMode.name)
        {
            _currentDrawMode.eraserMode.penMode = _currentDrawMode;
        }

        _currentDrawMode = _currentDrawMode.eraserMode;
        updateDrawModeUI();
        push(event);
    }

    method: dropperSample (void; Event event)
    {
        State state = data();
        recordPixelInfo(event);
        if (state.pixelInfo eq nil || state.pixelInfo.empty()) return;

        let pinfo  = state.pixelInfo.front(),
            sName  = sourceNameWithoutFrame(pinfo.name),
            ip     = state.pointerPosition*devicePixelRatio();

        let pixels = framebufferPixelValue(ip.x, ip.y);
        let c = Color(pixels[0], pixels[1], pixels[2], pixels[3]);
        _sampleColor += c;
        _sampleCount++;
        setColor(_sampleColor / float(_sampleCount));
        _activeSampleColor = true;
        //let v = sourcePixelValue(sName, pinfo.px, pinfo.py);
        //setColor(v);
    }

    method: dropperStartSample (void; Event event)
    {
        updateCurrentNode();
        _sampleColor = Color(0,0,0,0);
        _sampleCount = 0;
        dropperSample(event);
    }

    method: ignoreKeyUp (void; Event event)
    {
        if (!_textPlacementMode)
        {
            event.reject();
        }
    }


    method: insertChar (void; Event event)
    {
        if (_textPlacementMode)
        {
            try
            {
                let c = char(event.key());
                _textBuffer.back() = c;
                _textBuffer.push_back(_cursorChar);
                setText(_textBuffer);
            }
            catch (exception exc)
            {
                print("insertChar CAUGHT: %s, event = %s, key = 0x%x\n" % (exc, event.name(), event.key()));
            }
        }
        else
        {
            event.reject();
        }
    }

    method: startTextPlacement (void; Event event)
    {
        updateCurrentNode();
        let (name, ip) = pointerLocation(event),
            d = _currentDrawMode;

        if (name == "") return;

        if (_textPlacementMode) commitTextInternal();

        try
        {
            let pei = eventToImageSpace(name, ip, true);

            _currentDrawObject = newText(_currentNode,
                                         _currentNodeInfo.frame, pei,
                                         d.color,
                                         d.size,
                                         1.0 / (if _scaleBrush then scale() else 1.0),
                                         0.0,
                                         _currentNodeInfo.frame,
                                         d.duration,
                                         "", "", d.renderMode, _debug);
        }
        catch (exception exc)
        {
            print("annotate_mode: exception = %s\n" % exc);
        }
        catch (...)
        {
            print("annotate_mode: UNCAUGHT EXCEPTION\n");
        }

        _textPlacementMode = true;
        _textBuffer = char[]();
        _textBuffer.push_back(_cursorChar);
        setText(_textBuffer);
    }

    method: commitTextInternal (void;)
    {
        if (_textPlacementMode && !_textBuffer.empty())
        {
            _textBuffer.pop_back();
            setText(_textBuffer);
        }

        _textPlacementMode = false;
    }

    method: commitText (void; bool reject, Event event)
    {
        commitTextInternal();
        if (reject) event.reject();
    }

    method: backwardDeleteChar (void; Event event)
    {
        if (_textPlacementMode && _textBuffer.size() > 1)
        {
            _textBuffer.pop_back();
            _textBuffer.pop_back();
            _textBuffer.push_back(_cursorChar);
            setText(_textBuffer);
        }
    }

    method: zapToChar (bool; char zapChar)
    {
        if (_textPlacementMode && !_textBuffer.empty())
        {
            if (!_textBuffer.empty()) _textBuffer.pop_back();

            while (!_textBuffer.empty())
            {
                _textBuffer.pop_back();
                if (!_textBuffer.empty() && _textBuffer.back() == zapChar) break;
            }

            _textBuffer.push_back(_cursorChar);
            setText(_textBuffer);
            return true;
        }
        else
        {
            return false;
        }
    }

    method: killLine (void; Event event)
    {
        if (!zapToChar('\n')) event.reject();
    }

    method: backwardsKillWord (void; Event event)
    {
        if (!zapToChar(' ')) event.reject();
    }

    method: insertNL (void; Event event)
    {
        if (_textPlacementMode)
        {
            _textBuffer.pop_back();
            _textBuffer.push_back('\n');
            _textBuffer.push_back(_cursorChar);
            setText(_textBuffer);
        }
        else
        {
            event.reject();
        }
    }

    method: pushStrokeCommon (void; string name, Point ip, Event event = nil, bool supportPressure = true)
    {
        if (name == "") return;

        runtime.gc.disable();

        // Stop playback if we were playing.
        // First, because it makes sense duh, but also setFrame should ensure 
        // that all RV clients are sync'd at the same frame if they're in a 
        // review session.
        if (isPlaying()) {
            stop();
            setFrame(frame());
        }

        updateCurrentNode();
        let d = _currentDrawMode;

        if (_syncWholeStrokes) beginCompoundStateChange();

        let twidth = d.size / (if _scaleBrush then scale() else 1.0),
            incolor = if d.colorFunction eq nil then d.color else d.colorFunction(d.color);

        try
        {
            _currentDrawObject = newStroke(_currentNode,
                                           _currentNodeInfo.frame,
                                           incolor, twidth, d.brushName,
                                           d.join, d.cap, _currentNodeInfo.frame, d.duration, d.renderMode, _debug);
        }
        catch (exception exc)
        {
            print("annotate_mode: exception = %s\n" % exc);
        }
        catch (...)
        {
            print("annotate_mode: UNCAUGHT EXCEPTION\n");
        }

        // Init vars for drag filtering
        _dragLastPointer = ip;
        _dragLastMsec = int(QDateTime.currentMSecsSinceEpoch());

        let pei = eventToImageSpace(name, ip, true);

        bool useWidth = false;

        if (supportPressure)
        {
            case (_currentDrawMode.pressureMode)
            {
                Size -> { useWidth = true;}
                _ -> { useWidth = false; }
            }
        }

        if (useWidth && event neq nil)
        {
            let p = event.pressure(),
                p2 = math_util.clamp(p, .01, 1.0),
                twidth = float(_currentDrawMode.size) / (if _scaleBrush then scale() else 1.0);

            addToStrokeWithWidth(pei, twidth * p2);
        }
        else
        {
            addToStroke(pei);
        }
    }

    method: push (void; Event event)
    {
        let (name, ip) = pointerLocation(event);
        pushStrokeCommon(name, ip, event, true /*supportPressure*/);
    }

    method: checkDragFilter (bool; Event event, Point ip)
    {
        let dx = abs(ip.x - _dragLastPointer.x);
        let dy = abs(ip.y - _dragLastPointer.y);
        let now = int(QDateTime.currentMSecsSinceEpoch());
        let dt = now - _dragLastMsec;

        let maxEventsPerSec = 60.0;
        let millisecFiltering = (1000.0 / maxEventsPerSec);

        if (dt < millisecFiltering) 
        {
            return false;
        }

        let maxDelta = 2;
        if ((dx <= maxDelta) && (dy <= maxDelta)) 
        {
            return false;
        }

        _dragLastMsec = now;
        _dragLastPointer = ip;

        return true;
    }

    method: dragCommon (void; string name, Point ip, Event event, bool supportPressure )
    {
        let d = _currentDrawMode;
        _pointerGone = false;

        if (name == "") return;

        let pei = eventToImageSpace(name, ip, true);

        if (supportPressure)
        {
            bool useWidth = false;

            case (d.pressureMode)
            {
                Size -> { useWidth = true;}
                _ -> { useWidth = false; }
            }

            if (useWidth && event neq nil)
            {
                let p = event.pressure(),
                    p2 = math_util.clamp(p, .01, 1.0),
                    twidth = float(_currentDrawMode.size) / (if _scaleBrush then scale() else 1.0);

                addToStrokeWithWidth(pei, twidth * p2);
            }
            else
            {
                addToStroke(pei);
            }
        }
        else
        {
            addToStroke(pei);
        }
    }

    method: drag (void; Event event)
    {
        if (_currentDrawObject eq nil)
        {
            //
            //  This can happen on the mac when "clicking through"
            //
            push(event);
            return;
        }

        let (name, ip) = pointerLocation(event);
        
        if (name != "" && checkDragFilter(event, ip) == false)
            return;

        dragCommon(name, ip, event, true /*supportPressure*/);
    }

    method: finalizeStroke (void;)
    {
        runtime.gc.enable();
        _currentDrawObject = nil;

        let f = _currentNodeInfo.frame,
            rprop= frameOrderRedoStackName(_currentNode, f);

        if (propertyExists(rprop) && propertyInfo(rprop).size > 0)
        {
            for_each (c; getStringProperty(rprop)) deleteStroke(_currentNode, c);
            setStringProperty(rprop, string[](), true);
        }

        if (_syncWholeStrokes) endCompoundStateChange();
        undoRedoUpdate();
        redraw();
    }

    method: release (void; Event event)
    {
        drag(event);
        finalizeStroke();
    }

    method: setColorRGB (void; Event event)
    {
        let parts = event.contents().split(";;");
        if (parts.size() >= 3)
        {
            let r = float(parts[0]),
                g = float(parts[1]),
                b = float(parts[2]);

            setColor(Color(r,g,b,1));
        }
    }

    method: setColorHSV (void; Event event)
    {
        let parts = event.contents().split(";;");
        if (parts.size() >= 3)
        {
            let h = float(parts[0]),
                s = float(parts[1]),
                v = float(parts[2]);

            let hsv = Vec3(h,s,v);
            let rgb = toRGB(hsv);
            setColor(Color(rgb[0], rgb[1], rgb[2], 1));
        }
    }


    // NDC push/drag/release
    //
    // These functions mimic the regular push/drag/release handlers, but
    // are used to test concurrent drawing of annoations in RV in a live 
    // review session. We draw in a normalized [-1,1] space where (0,0) 
    // is the center of the image.
    // 
    method: pushNDC (void; Event event)
    {
        let parts = event.contents().split(";;");
        if (parts.size() >= 2)
        {
            let x = float(parts[0]),
                y = float(parts[1]);
            
            // Get source name and image point using our new method
            let (name, ip) = pointerLocationFromNDC(Point(x, y));
            
            // NDC push doesn't support pressure, so we pass nil for event and false for supportPressure
            pushStrokeCommon(name, ip, nil /*event*/, false /*supportPressure*/);
        }
    }

    method: dragNDC (void; Event event)
    {
        if (_currentDrawObject eq nil)
        {
            //
            //  This can happen on the mac when "clicking through"
            //
            pushNDC(event);
            return;
        }

        let parts = event.contents().split(";;");
        if (parts.size() >= 2)
        {
            let x = float(parts[0]),
                y = float(parts[1]);
            
            // Get source name and image point using our new method
            let (name, ip) = pointerLocationFromNDC(Point(x, y));

            dragCommon(name, ip, nil /*event*/, false /*supportPressure*/);
        }
    }

    method: releaseNDC (void; Event event)
    {
        let parts = event.contents().split(";;");
        if (parts.size() >= 2)
        {
            let x = float(parts[0]),
                y = float(parts[1]);
            
            // Get source name and image point using our new method
            let (name, ip) = pointerLocationFromNDC(Point(x, y));
            
            dragNDC(event);
            finalizeStroke();
        }
    }

    method: maybeAutoMark (void; Event event)
    {
        event.reject();

        if (!_autoMark) return;

        let parts = event.contents().split("."),
            node = parts[0],
            prop = parts[2];

        if (nodeType(node) == "RVPaint" && prop == "nextId")
        {
            markFrame(frame(), true);
        }
    }

    method: pointerGone (void; Event event)
    {
        _pointerGone = true;
        event.reject();
    }

    method: pointerNotGone (void; Event event)
    {
        _pointerGone = false;
        event.reject();
    }

    method: toggleDebug (void; Event event)
    {
        _debug = if _debug == 1 then 0 else 1;

        if (_currentNode eq nil) return;

        beginCompoundStateChange();

        for_each (prop; properties(_currentNode))
        {
            if (regex("\\.debug").match(prop) && propertyInfo(prop).type == IntType)
            {
                setIntProperty(prop, int[] {_debug});
            }
        }

        endCompoundStateChange();

        redraw();
    }

    method: setBrushSize (void; float dist)
    {
        _currentDrawMode.size = dist;
        let v = (_currentDrawMode.size - _currentDrawMode.minSize) / (_currentDrawMode.maxSize - _currentDrawMode.minSize);
        _sizeSlider.setValue(int(v * 999.0));
    }

    method: setColor (void; Color c)
    {
        if (!_setColorLock)
        {
            _currentDrawMode.color = c;
            _setColorLock = true;
            let qc = toQColor(c);

            let css = "QPushButton { background-color: rgb(%d,%d,%d); }"
                % (int(c.x * 255), int(c.y * 255), int(c.z * 255));

            if (_colorButton neq nil) _colorButton.setStyleSheet(css);

            if (!_colorDialogLock && _colorDialog neq nil)
            {
                _colorDialog.setCurrentColor(qc);
            }

            if (_colorTriangle neq nil) _colorTriangle.setColor(qc);
            if (_opacitySlider neq nil) _opacitySlider.setValue(int(c.w * 255.0));

            if (_linkToolColors) for_each (mode; _drawModes) mode.color = c;

            _setColorLock = false;
        }
    }

    method: auxFilePath (string; string icon)
    {
        io.path.join(supportPath("annotate_mode", "annotate"), icon);
    }

    method: auxIcon (QIcon; string name)
    {
        QIcon(auxFilePath(name));
    }

    method: enter (void; Event event) { event.reject(); }
    method: leave (void; Event event) { event.reject(); }

    method: move (void; Event event)
    {
        if (_currentDrawMode.renderMode == -1) return;
        let (name, ip) = pointerLocation(event);
        event.reject();
        redraw();
    }

    method: editRadius (void; Event event)
    {
        if (_currentDrawMode.renderMode == -1) return;
        State state = data();
        recordPixelInfo(event);
        if (state.pixelInfo eq nil || state.pixelInfo.empty()) return;

        let pinfo  = state.pixelInfo.front(),
            ip     = state.pointerPosition,
            name   = pinfo.name,
            dist   = mag(eventToImageSpace(name, ip, true)
                         - eventToImageSpace(name, _pointer, true));

        setBrushSize(clamp(dist, _currentDrawMode.minSize, _currentDrawMode.maxSize));
        _pointerRadius = mag(imageToEventSpace(name, ip, true)
                         - imageToEventSpace(name, ip + Point(0,_currentDrawMode.size), true));
        redraw();
    }

    method: drawModeTable (void; string tableName)
    {
        if (_drawModeTable neq nil && _drawModeTable != "")
        {
            popEventTable(_drawModeTable);
        }

        _drawModeTable = tableName;

        if (_drawModeTable != "")
        {
            pushEventTable(_drawModeTable);
        }
    }

    method: setDrawModeSlot (void; bool checked, DrawMode d)
    {
        commitTextInternal();
        _textPlacementMode = false;
        _currentDrawMode = d;
        commands.setCursor(d.cursor);
        updateDrawModeUI();
        _toolSliderLabel.setText(if d.sliderName eq nil then "Opacity" else d.sliderName);
    }

    method: locationChangedSlot (void; Qt.DockWidgetArea area)
    {
        _dockArea = area;
    }

    method: topLevelChangedSlot (void; bool toplevel)
    {
        _topLevel = toplevel;
    }

    method: newSizeSlot (void; int value)
    {
        let v = value / 999.0,
            d = v * (_currentDrawMode.maxSize - _currentDrawMode.minSize) + _currentDrawMode.minSize;

        setBrushSize(d);
        redraw();
    }

    method: newOpacitySlot (void; int value)
    {
        let c = _currentDrawMode.color;
        setColor(Color(c.x, c.y, c.z, value / 255.0));
    }

    method: newColorSlot (void; QColor color, bool lock, bool alpha)
    {
        _colorDialogLock = lock;
        let cc = _currentDrawMode.color;

        try
        {
            Color c = fromQColor(color);
            setColor(if alpha then c else Color(c.x, c.y, c.z, cc.w));
        }
        catch (...)
        {
            print("caught exception in newColorSlot\n");
        }

        _colorDialogLock = false;
    }

    method: chooseColorSlot (void; bool checked)
    {
        _colorDialog.setCurrentColor(toQColor(_currentDrawMode.color));
        _colorDialog.setWindowModality(Qt.NonModal);
        _colorDialog.show();
    }

    method: undoRedoUpdate (void;)
    {
        let f = _currentNodeInfo.frame,
            uprop = frameOrderName(_currentNode, f),
            rprop= frameOrderRedoStackName(_currentNode, f),
            playing = isPlaying();

        _undoAct.setEnabled(!playing &&
                            propertyExists(uprop) &&
                            propertyInfo(uprop).size > 0);

        _redoAct.setEnabled(!playing &&
                            propertyExists(rprop) &&
                            propertyInfo(rprop).size > 0);
    }

    method: undoPaint (void; int frame)
    {
        let f = _currentNodeInfo.frame,
            upropName = frameOrderName(_currentNode, f),
            rpropName = frameOrderRedoStackName(_currentNode, f);

        if (propertyExists(upropName))
        {
            if (!propertyExists(rpropName)) newProperty(rpropName, StringType, 1);

            let u = getStringProperty(upropName),
                r = getStringProperty(rpropName);

            r.push_back(u.back());
            u.resize(u.size()-1);

            setStringProperty(upropName, u, true);
            setStringProperty(rpropName, r, true);
        }
    }

    method: redoPaint (void; int frame)
    {
        let f = _currentNodeInfo.frame,
            upropName = frameOrderName(_currentNode, f),
            rpropName = frameOrderRedoStackName(_currentNode, f);

        if (propertyExists(rpropName))
        {
            if (!propertyExists(upropName)) newProperty(upropName, StringType, 1);

            let u = getStringProperty(upropName),
                r = getStringProperty(rpropName);

            int startIndex = -1;
            int endIndex = -1;

            for (int i = 0; i < r.size(); i++)
            {
                if (r[i] == "start")
                {
                    startIndex = i;
                }
                if (r[i] == "end")
                {
                    endIndex = i;
                }
            }

            if (r.size() >= 3 && startIndex != -1 && endIndex != -1)
            {
                for (int i = startIndex + 1; i < endIndex; i++)
                {
                    u.push_back(r[i]);
                }
                r.erase(startIndex, endIndex - startIndex + 1);
            }
            else
            {
                u.push_back(r.back());
                r.resize(r.size() - 1);
            }

            setStringProperty(upropName, u, true);
            setStringProperty(rpropName, r, true);
        }
    }

    method: clearPaint (void; string node, int frame)
    {
        let upropName = frameOrderName(node, frame);
        let rpropName = frameOrderRedoStackName(node, frame);

        if (propertyExists(upropName))
        {
            if (!propertyExists(rpropName)) newProperty(rpropName, StringType, 1);

            let u = getStringProperty(upropName),
                r = getStringProperty(rpropName);

            if (u.size() > 0)
            {
                r.push_back("start");
                for (int i = 0; i < u.size(); i++)
                    r.push_back(u[i]);
                r.push_back("end");
                u.clear();
            }

            setStringProperty(upropName, u, true);
            setStringProperty(rpropName, r, true);
        }
    }

    method: populateAnnotationList (void;)
    {
        if (_annotationsWidget eq nil) return;

        let annotationRE = regex(".*\\.annotation:[0-9]+\\..*");

        _annotationsWidget.clear();
        string lastProp = "";

        for_each (prop; properties(_currentNode))
        {
            if (annotationRE.match(prop))
            {
                let parts = prop.split("."),
                    node = parts[0],
                    comp = parts[1],
                    name = parts[2];

                if (name == "order")
                {
                    let d = getStringProperty("%s.%s.description" % (node, comp));

                    if (d.empty() || d.front() == "")
                    {
                        _annotationsWidget.addItem(name);
                    }
                    else
                    {
                        _annotationsWidget.addItem(d.front());
                    }
                }
            }
        }
    }

    method: toggleStoreOnSrc (void; Event event)
    {
        _storeOnSrc = !_storeOnSrc;
    }

    method: storeOnSrc (int;)
    {
        return if _storeOnSrc then CheckedMenuState else UncheckedMenuState;
    }

    method: toggleAutoMark (void; Event event)
    {
        _autoMark = !_autoMark;
    }

    method: autoMark (int;)
    {
        return if _autoMark then CheckedMenuState else UncheckedMenuState;
    }

    method: toggleLinkToolColors (void; Event event)
    {
        _linkToolColors = !_linkToolColors;
        setColor(_currentDrawMode.color);
    }

    method: unlinkToolColors (int;)
    {
        return if !_linkToolColors then CheckedMenuState else UncheckedMenuState;
    }

    method: liveDrawingsEvent (void; Event event)
    {
        _syncWholeStrokes = !_syncWholeStrokes;
    }

    method: liveDrawingsState (int;)
    {
        return if _syncWholeStrokes then UncheckedMenuState else CheckedMenuState;
    }

    method: syncAutoStartEvent (void; Event event)
    {
        use SettingsValue;

        try
        {
            let StringArray extraModes = readSetting("Sync",
                                                     "extraModes",
                                                     StringArray(string[]{}));

            //
            //  Update (just in case)
            //

            _syncAutoStart = false;
            for_each (mode; extraModes) if (mode == _modeName) _syncAutoStart = true;
            string[] newModes;

            if (_syncAutoStart)
            {
                for_each (mode; extraModes) if (mode != _modeName) newModes.push_back(mode);
                _syncAutoStart = false;
            }
            else
            {
                newModes = extraModes;
                newModes.push_back(_modeName);
                _syncAutoStart = true;
            }

            writeSetting("Sync", "extraModes", StringArray(newModes));
        }
        catch (...)
        {
            print("BAD\n");
            ; // ignore settings errors
        }
    }

    method: isSyncAutoStart (int;)
    {
        return if _syncAutoStart then CheckedMenuState else UncheckedMenuState;
    }

    method: undoSlot (void; bool checked)
    {
        undoPaint(sourceFrame(frame()));
        updateFrameDependentState();
        redraw();
    }

    method: clearSlot (void; bool checked)
    {
        clearPaint(_currentNode, _currentNodeInfo.frame);
        updateFrameDependentState();
        redraw();
    }

    method: clearAllSlot (void; bool checked)
    {
        let answer = alertPanel(true, InfoAlert, "Clear all annotations from the current timeline?", nil, "OK", "Cancel", nil);

        if (answer != 0)
        {
            return;
        }
        else
        {
            for_each(node; nodes())
            {
                let annotatedFrames = findAnnotatedFrames(node);
                for_each(frame; annotatedFrames)
                {
                    clearPaint(node, frame);
                    clearPaint(node, sourceFrame(frame));
                }
            }

            updateFrameDependentState();
            redraw();
        }
    }

    method: redoSlot (void; bool checked)
    {
        redoPaint(sourceFrame(frame()));
        updateFrameDependentState();
        redraw();
    }

    method: prefsShow (void; Event event)
    {
        let w = prefTabWidget();
    }

    method: prefsHide (void; Event event) { ; }
    method: undoEvent (void; Event event) { undoSlot(true); }
    method: redoEvent (void; Event event) { redoSlot(true); }
    method: clearEvent (void; Event event) { clearSlot(true); }
    method: clearAllEvent (void; Event event) { clearAllSlot(true); }

    method: keyUndoEvent (void; Event event)
    {
        let f = _currentNodeInfo.frame,
            uprop = frameOrderName(_currentNode, f),
            rprop= frameOrderRedoStackName(_currentNode, f),
            playing = isPlaying();

        if (!playing && propertyExists(uprop) &&
            propertyInfo(uprop).size > 0)
        {
            undoSlot(true);
        }
    }

    method: keyRedoEvent (void; Event event)
    {
        let f = _currentNodeInfo.frame,
            uprop = frameOrderName(_currentNode, f),
            rprop= frameOrderRedoStackName(_currentNode, f),
            playing = isPlaying();

        if (!playing && propertyExists(rprop) &&
            propertyInfo(rprop).size > 0)
        {
            redoSlot(true);
        }
    }

    method: propOnState (int; string name)
    {
        if !propertyExists(name) || propertyInfo(name).size == 0
               then DisabledMenuState
               else UncheckedMenuState;
    }

    method: undoState (int;)
    {
        if isSessionEmpty() || _currentNode eq nil
             then DisabledMenuState
             else propOnState(frameOrderName(_currentNode, _currentNodeInfo.frame));
    }

    method: redoState (int;)
    {
        if isSessionEmpty() || _currentNode eq nil
             then DisabledMenuState
             else propOnState(frameOrderRedoStackName(_currentNode, _currentNodeInfo.frame));
    }

    method: nextPrevState (int;)
    {
        if isSessionEmpty() || _currentNode eq nil
             then DisabledMenuState
             else UncheckedMenuState;
    }

    method: isShowingDrawings (int;)
    {
        try
        {
            let pname = "%s.paint.show" % _currentNode,
                v = getIntProperty(pname).front();
            return if v == 0 then UncheckedMenuState else CheckedMenuState;
        }
        catch (...)
        {
            ; /* nothing */
        }
        return DisabledMenuState;
    }

    method: showDrawingsSlot (void; Event event)
    {
        try
        {
            let pname = "%s.paint.show" % _currentNode,
                v = getIntProperty(pname).front();
            setIntProperty(pname, int[] {if v == 0 then 1 else 0});
            redraw();
        }
        catch (...)
        {
            ;
        }
    }

    method: scaleBrushSlot (void; Event event)
    {
        _scaleBrush = !_scaleBrush;
    }

    method: isScalingBrush (int;)
    {
        return if _scaleBrush then CheckedMenuState else UncheckedMenuState;
    }

    method: showBrushSlot (void; Event event)
    {
        _showBrush = !_showBrush;
    }

    method: isShowingBrush (int;)
    {
        return if _showBrush then CheckedMenuState else UncheckedMenuState;
    }

    method: saveDefaults (void; Event event)
    {
        saveSettings();
    }

    method: autoSave (void; Event event)
    {
        use SettingsValue;
        _autoSave = !_autoSave;
        writeSetting("Annotate", "autoSaveEnabled", Bool(_autoSave));
    }

    method: isAutoSaveEnabled (int;)
    {
        return if _autoSave then CheckedMenuState else UncheckedMenuState;
    }

    method: saveAnnotationSlot (void;)
    {
        let (text, ok) = QInputDialog.getText(mainWindowWidget(),
                                              "Annotation Title",
                                              "Title:",
                                              QLineEdit.Normal,
                                              "annotation",
                                              Qt.Dialog);

        if (ok) saveAnnotation(text);
    }

    method: addAnnotationSlot (void; bool checked)
    {
        saveAnnotationSlot();
    }

    method: updateDrawModeUI (void;)
    {
        if (_currentDrawMode eq _selectDrawMode)
        {
            _hideDrawPane = _hideDrawPane + 1;
            if (_active) toggle();
        }
        else
        {
            if (!_active) toggle();
            _hideDrawPane = 0;
        }

        if (_activeSampleColor)
        {
            if (_sampleCount != 0) setColor(_sampleColor / float(_sampleCount));
            _activeSampleColor = false;
        }
        else
        {
            setColor(_currentDrawMode.color);
        }

        setBrushSize(_currentDrawMode.size);
        _currentDrawMode.button.setChecked(true);
        drawModeTable(_currentDrawMode.eventTable);
    }

    method: removeTags (void;)
    {
        //
        //  Remove anything, eventhough we only use one
        //

        let vnode = viewNode();

        if (vnode neq nil)
        {
            for_each (node; closestNodesOfType("RVPaint"))
            {
                let p = "%s.tag.annotate" % node;
                if (propertyExists(p)) deleteProperty(p);
            }
        }
    }

    method: setTags (void;)
    {
        let vnode = viewNode();

        if (vnode neq nil)
        {
            for_each (node; closestNodesOfType("RVPaint"))
            {
                let p = "%s.tag.annotate" % node;
                if (!propertyExists(p)) set(p, "");
            }
        }
    }

    method: nodeInputsChanged (void; Event event)
    {
        let node = event.contents(),
            vnode = viewNode();

        if (vnode neq nil && node == vnode)
        {
            removeTags();
            setTags();
        }

        updateCurrentNode();
        event.reject();
    }

    method: afterGraphViewChange (void; Event event)
    {
        updateCurrentNode();
        setTags();
        event.reject();
    }

    method: beforeGraphViewChange (void; Event event)
    {
        removeTags();
        event.reject();
    }

    method: shutdown (void; Event event)
    {
        if (_autoSave)
        {
            saveSettings();
        }
        commitTextInternal();
        event.reject();
    }

    method: nextAnnotatedFrame (void;)
    {
        //
        //  The frames are out of order and have possible duplicates so
        //  just scan the whole array for the closest next frame
        //

        let frames = findAnnotatedFrames(),
            currentFrame = frame();

        if (frames.empty()) return;
        int newFrame = frames.front();

        for_each (f; frames)
        {
            if (newFrame <= currentFrame || (f > currentFrame && f < newFrame)) newFrame = f;
        }

        setFrame(newFrame);
    }

    method: prevAnnotatedFrame (void;)
    {
        let frames = findAnnotatedFrames(),
            currentFrame = frame();

        if (frames.empty()) return;
        int newFrame = frames.front();

        for_each (f; frames)
        {
            if (f < currentFrame && (newFrame >= currentFrame || f > newFrame)) newFrame = f;
        }

        setFrame(newFrame);
    }

    method: nextEvent (void; Event event) { nextAnnotatedFrame(); }
    method: prevEvent (void; Event event) { prevAnnotatedFrame(); }
    method: nextSlot (void; bool b) { nextAnnotatedFrame(); }
    method: prevSlot (void; bool b) { prevAnnotatedFrame(); }

    method: onCategoryStateChanged(void; Event event)
    {
        if (_active && !commands.isEventCategoryEnabled("annotate_category"))
        {
            toggle();
        }
        event.reject();
    }

    method: setCurrentNodeEvent (void; Event event)
    {
        let nodeName = event.contents();
        
        if (nodeName != "")
        {
            let infos = findPaintNodes();
            
            for_each (info; infos)
            {
                if (info.node == nodeName)
                {
                    _userSelectedNode = nodeName;
                    return;
                }
            }
        }

        _userSelectedNode = "";

        event.reject();
    }

    method: AnnotateMinorMode (AnnotateMinorMode; string name)
    {
        _textPlacementMode = false;
        _processId         = QApplication.applicationPid();
        _user              = remoteLocalContactName();
        _setColorLock      = false;
        _activeSampleColor = false;
        _sampleCount       = 0;
        _showBrush         = true;
        _scaleBrush        = true;
        _pointerGone       = false;
        _syncAutoStart     = false;
        _cursorChar        = char(0x1);
        _autoSave          = true;
        _hideDrawPane      = 0;
        _userSelectedNode   = "";

        let m = mainWindowWidget(),
            g = QActionGroup(m);

        _colorDialog = QColorDialog(m);
        _colorDialog.setOption(QColorDialog.ShowAlphaChannel, true);
        _colorDialog.setOption(QColorDialog.DontUseNativeDialog, true);

        try
        {
            let SettingsValue.Bool tl = readSetting("Annotate",
                                                    "topLevel",
                                                    SettingsValue.Bool(true));
            _topLevel = tl;
        }
        catch (...)
        {
            ; // ignore
        }

        _drawDock   = DrawDockWidget(m,this);
        _drawPane   = loadUIFile(auxFilePath("drawpane.ui"), m);


        try
        {
            _colorButton       = _drawPane.findChild("colorButton");

            _disabledButton    = _drawPane.findChild("disabledButton");
            _dropperButton     = _drawPane.findChild("dropperButton");
            _textButton        = _drawPane.findChild("textButton");
            _circleBrushButton = _drawPane.findChild("circleButton");
            _gaussBrushButton  = _drawPane.findChild("gaussButton");
            _hardEraseButton   = _drawPane.findChild("hardEraseButton");
            _softEraseButton   = _drawPane.findChild("softEraseButton");
            _dodgeButton       = _drawPane.findChild("dodgeButton");
            _burnButton        = _drawPane.findChild("burnButton");
            _cloneButton       = _drawPane.findChild("cloneButton");
            _smudgeButton      = _drawPane.findChild("smudgeButton");

            _sizeSlider        = _drawPane.findChild("sizeSlider");
            _undoButton        = _drawPane.findChild("undoButton");
            _redoButton        = _drawPane.findChild("redoButton");
            _clearButton       = _drawPane.findChild("clearButton");
            _opacitySlider     = _drawPane.findChild("opacitySlider");
            _toolSliderLabel   = _drawPane.findChild("toolSliderLabel");
        }
        catch (exception exc)
        {
            print("ERROR: ui file exception: %s\n" % exc);
        }

        //
        //   XXX hide clone / smudge for now (no icons)
        //
        _cloneButton.hide();
        _smudgeButton.hide();

        QGroupBox cbase    = _drawPane.findChild("colorGroup");

        PressureMode defaultPMode = if (system.getenv("RV_NO_ANNOTATION_PRESSURE_SUPPORT", nil) neq nil) then
            PressureMode.None else PressureMode.Size;

        _selectDrawMode = DrawMode { "Select",
                                     "select",
                                     _disabledButton,
                                     g.addAction(auxIcon("arrow_64x64.png"), "Select/Scrub Time (Draw Disabled)"),
                                     "",
                                     CursorDefault,
                                     0,
                                     Color(0,0,0,1),
                                     RenderOverMode,
                                     "",
                                     RoundJoin,
                                     SquareCap,
                                     1,
                                     1,
                                     0.024, 0.001,
                                     PressureMode.None };

        _dropperDrawMode = DrawMode { "Sample Color",
                                      "sample",
                                     _dropperButton,
                                     g.addAction(auxIcon("dropper_48x48.png"), "Sample Color"),
                                     "dropper",
                                     Qt.CrossCursor,
                                     0,
                                     Color(0,0,0,1),
                                     RenderOverMode,
                                     "",
                                     RoundJoin,
                                     SquareCap,
                                     0.024, 0.001,
                                     1,
                                     1,
                                     PressureMode.None };

        _textDrawMode  = DrawMode { "Text",
                                      "text",
                                     _textButton,
                                     g.addAction(auxIcon("A_48x48.png"), "Text"),
                                     "textplacement",
                                     Qt.IBeamCursor,
                                     0,
                                     Color(0,0,0,1),
                                     RenderOverMode,
                                     "",
                                     RoundJoin,
                                     SquareCap,
                                     0.01, 0.0015,
                                     1,
                                     1,
                                     PressureMode.None };

        _penDrawMode = DrawMode { "Pen",
                                  "pen",
                                  _circleBrushButton,
                                  g.addAction(auxIcon("circle_64x64.png"), "Pen"),
                                  "",
                                  Qt.CrossCursor,
                                  0.003,
                                  Color(1, 1, 0, 1),
                                  RenderOverMode,
                                  "circle",
                                  RoundJoin,
                                  SquareCap,
                                  0.024, 0.001,
                                  1,
                                  1,
                                  defaultPMode };


        _airBrushDrawMode = DrawMode { "Air Brush",
                                       "airbrush",
                                       _gaussBrushButton,
                                       g.addAction(auxIcon("gauss_64x64.png"), "Air Brush"),
                                       "",
                                       Qt.CrossCursor,
                                       0.025,
                                       Color(0, 1, 0, .15),
                                       RenderOverMode,
                                       "gauss",
                                       RoundJoin,
                                       SquareCap,
                                       0.044, 0.001,
                                       1,
                                       1,
                                       defaultPMode };


        _hardEraseDrawMode = DrawMode { "Hard Erase",
                                        "harderase",
                                        _hardEraseButton,
                                        g.addAction(auxIcon("harderase_64x64.png"),
                                                    "Hard Erase"),
                                        "",
                                        Qt.CrossCursor,
                                        0.003,
                                        Color(0, 0, 0, 1),
                                        RenderEraseMode,
                                        "circle",
                                        RoundJoin,
                                        SquareCap,
                                        0.024, 0.001,
                                        1,
                                        1,
                                        PressureMode.None };

        _softEraseDrawMode = DrawMode { "Air Brush Erase",
                                        "airerase",
                                        _softEraseButton,
                                        g.addAction(auxIcon("softerase_64x64.png"),
                                                    "Air Brush Erase"),
                                        "",
                                        Qt.CrossCursor,
                                        0.025,
                                        Color(0, 0, 0, .05),
                                        RenderEraseMode,
                                        "gauss",
                                        RoundJoin,
                                        SquareCap,
                                        0.044, 0.001,
                                        1,
                                        1,
                                        PressureMode.None };

        _dodgeDrawMode     = DrawMode { "Dodge",
                                        "dodge",
                                        _dodgeButton,
                                        g.addAction(auxIcon("dodge_64x64.png"), "Dodge"),
                                        "",
                                        Qt.CrossCursor,
                                        1.0,
                                        Color(1, 1, 1, .05),
                                        RenderScaleMode,
                                        "gauss",
                                        RoundJoin,
                                        SquareCap,
                                        0.044, 0.001,
                                        1,
                                        1,
                                        PressureMode.None,
                                        _hardEraseDrawMode,
                                        nil,
                                        "Intensity",
                                        dodgeFunc };

        _burnDrawMode     = DrawMode { "Burn",
                                        "burn",
                                        _burnButton,
                                        g.addAction(auxIcon("burn_64x64.png"), "Burn"),
                                        "",
                                        Qt.CrossCursor,
                                        1.0,
                                        Color(1, 1, 1, .05),
                                        RenderScaleMode,
                                        "gauss",
                                        RoundJoin,
                                        SquareCap,
                                        0.044, 0.001,
                                        1,
                                        1,
                                        PressureMode.None,
                                        _hardEraseDrawMode,
                                        nil,
                                        "Intensity",
                                        burnFunc };

        _cloneDrawMode    = DrawMode { "Clone",
                                        "clone",
                                        _cloneButton,
                                        g.addAction(auxIcon("clone_64x64.png"), "Clone"),
                                        "",
                                        Qt.CrossCursor,
                                        0.025,
                                        Color(0, 0, 0, .05),
                                        RenderAddMode,
                                        "circle",
                                        RoundJoin,
                                        SquareCap,
                                        0.044, 0.001,
                                        1,
                                        1,
                                        PressureMode.None };

        _smudgeDrawMode   = DrawMode { "Smudge",
                                        "smudge",
                                        _smudgeButton,
                                        g.addAction(auxIcon("smudge_64x64.png"), "Smudge"),
                                        "",
                                        Qt.CrossCursor,
                                        0.025,
                                        Color(0, 0, 0, .05),
                                        RenderAddMode,
                                        "circle",
                                        RoundJoin,
                                        SquareCap,
                                        0.044, 0.001,
                                        1,
                                        1,
                                        PressureMode.None };

        _drawModes = DrawMode[] { _selectDrawMode, _penDrawMode, _airBrushDrawMode,
                                  _textDrawMode, _dropperDrawMode, _hardEraseDrawMode,
                                  _softEraseDrawMode, _dodgeDrawMode, _burnDrawMode,
                                  _cloneDrawMode, _smudgeDrawMode };

        //
        //  Load the settings
        //

        try
        {
            loadSettings();
        }
        catch (...)
        {
            ; // ignore failure
        }

        //
        //  Do some sanity checks on the settings
        //

        if (_dockArea != Qt.LeftDockWidgetArea && _dockArea != Qt.RightDockWidgetArea)
        {
            _dockArea = Qt.LeftDockWidgetArea;
        }

        if (_currentDrawMode eq nil) _currentDrawMode = _penDrawMode;

        for_each (d; _drawModes)
        {
            d.action.setCheckable(true);
            connect(d.action, QAction.triggered, setDrawModeSlot(,d));
            d.button.setDefaultAction(d.action);
            d.eraserMode = d;
            d.penMode = d;
        }

        //
        //  For when the stylus is flipped over
        //

        _penDrawMode.eraserMode      = _hardEraseDrawMode;
        _airBrushDrawMode.eraserMode = _softEraseDrawMode;
        _dodgeDrawMode.eraserMode    = _softEraseDrawMode;
        _burnDrawMode.eraserMode     = _softEraseDrawMode;

        _opacitySlider.setMaximum(255);
        _opacitySlider.setMinimum(0);
        _sizeSlider.setMaximum(999);
        _sizeSlider.setMinimum(0);

        // not finding the specific dynamic cast so we have to force
        // the layout to a QObject first
        QObject lobj = cbase.layout();
        QVBoxLayout lbox = lobj;
        _colorTriangle = QtColorTriangle(m);
        _colorTriangle.setObjectName("colorTriangle");
        _colorTriangle.setMinimumSize(QSize(85,85));
        lbox.insertWidget(0, _colorTriangle, 0, 0);
        _colorTriangle.setMaximumHeight(100);

        connect(_colorTriangle, QtColorTriangle.colorChanged, newColorSlot(,false,false));
        connect(_opacitySlider, QAbstractSlider.valueChanged, newOpacitySlot);
        connect(_sizeSlider, QAbstractSlider.valueChanged, newSizeSlot);
        connect(_drawDock, QDockWidget.dockLocationChanged, locationChangedSlot);
        connect(_drawDock, QDockWidget.topLevelChanged, topLevelChangedSlot);

        connect(_colorButton, QPushButton.clicked, chooseColorSlot);
        connect(_colorDialog, QColorDialog.colorSelected, newColorSlot(,true,true));

        _undoAct = QAction(auxIcon("undo_64x64.png"), "Undo", m);
        _redoAct = QAction(auxIcon("redo_64x64.png"), "Redo", m);
        _clearAct = QAction(auxIcon("clear_64x64.png"), "Clear Frame", m);

        // We use QKeySequence::StandardKey instead of the string constructor for better MacOS support
        _undoAct.setShortcut(QKeySequence(QKeySequence.Undo));
        _redoAct.setShortcut(QKeySequence(QKeySequence.Redo));

        _undoAct.setShortcutContext(Qt.ApplicationShortcut);
        _redoAct.setShortcutContext(Qt.ApplicationShortcut);

        connect(_undoAct, QAction.triggered, undoSlot);
        connect(_redoAct, QAction.triggered, redoSlot);

        _undoButton.setDefaultAction(_undoAct);
        _redoButton.setDefaultAction(_redoAct);
        _clearButton.setDefaultAction(_clearAct);

        let clearMenu = QMenu("Clear Frame", _clearButton);
        let clearFrame = clearMenu.addAction("Clear Frame");
        let clearAllFrames = clearMenu.addAction("Clear All Frames on Timeline");

        _clearButton.setMenu(clearMenu);
        _clearButton.setPopupMode(QToolButton.InstantPopup);

        connect(clearFrame, QAction.triggered, clearSlot);
        connect(clearAllFrames, QAction.triggered, clearAllSlot);
        _clearButton.setStyleSheet("QToolButton::menu-indicator { subcontrol-position: bottom right; top: -2px; }");

        _drawDock.setWidget(_drawPane);
        _drawDock.ensurePolished();
        m.addDockWidget(_dockArea, _drawDock);
        _drawDock.setGeometry(QRect(m.x() + 60,
                                    m.y() + 60,
                                    _drawDock.width(),
                                    _drawDock.height()));

        _drawDock.setFloating(_topLevel);

        _drawDock.show();

        //
        //  Force update of UI elements
        //

        setColor(_currentDrawMode.color);
        setBrushSize(_currentDrawMode.size);
        _currentDrawMode.button.setChecked(true);

        //
        //  Call mode init
        //

        init(name,
             nil,
             [("pointer-1--drag", makeCategoryEventFunc("annotate_category", drag), "Add to current stroke"),
              ("pointer-1--push", makeCategoryEventFunc("annotate_category", push), "Start New Stroke"),
              ("pointer-1--release", release, "End Current Stroke"),
              ("pointer--move", move, ""),
              ("pointer--shift--move", editRadius, ""),
              ("pointer--enter", enter, ""),
              ("pointer--leave", leave, ""),
              ("before-session-deletion", shutdown, ""),
              ("graph-node-inputs-changed", nodeInputsChanged, "Update UI"),
              ("before-graph-view-change", beforeGraphViewChange, "Update UI"),
              ("after-graph-view-change", afterGraphViewChange, "Update UI"),
              ("frame-changed", updateFrameDependentStateEvent, ""),
              ("play-stop", updateFrameDependentStateEvent, ""),
              ("stylus-pen--push", makeCategoryEventFunc("annotate_category", penPush), "Pen Down"),
              ("stylus-pen--drag", makeCategoryEventFunc("annotate_category", drag), "Pen Drag"),
              ("stylus-pen--shift--move", editRadius, ""),
              ("stylus-pen--move", move, "Pen Move"),
              ("stylus-pen--release", release, "Pen Release"),
              ("stylus-eraser--push", makeCategoryEventFunc("annotate_category", eraserPush), "Pen Down"),
              ("stylus-eraser--drag", makeCategoryEventFunc("annotate_category", drag), "Pen Drag"),
              ("stylus-eraser--move", move, "Pen Move"),
              ("stylus-eraser--shift--move", editRadius, ""),
              ("stylus-eraser--release", release, "Pen Release"),
              ("key-down--d", toggleDebug, "Toggle debug display"),
              ("pointer--leave", pointerGone, "Pointer Gone"),
              ("pointer--enter", pointerNotGone, "Pointer Back"),
              ("graph-state-change", maybeAutoMark, "Possibly Auto-mark Frames"),
              // bound by menuItem("   Next Annotated Frame") // ("key-down--meta-shift--right", nextEvent, "Next Annotated Frame"),
              // bound by menuItem("   Previous Annotated Frame") // ("key-down--meta-shift--left", prevEvent, "Previous Annotated Frame"),
              // bound by menuItem("   Next Annotated Frame") // ("key-down--alt-shift--right", nextEvent, "Next Annotated Frame"),
              // bound by menuItem("   Previous Annotated Frame") // ("key-down--alt-shift--left", prevEvent, "Previous Annotated Frame"),
<<<<<<< HEAD
              ("event-category-state-changed", onCategoryStateChanged, "Category state changed"),
=======
              ("internal-sync-presenter-changed", onPresenterChanged, "Live Review Presenter Changed"),
              ("clear-annotations-current-frame", clearEvent, "Clear annotations on current frame"),
              ("clear-annotations-all-frames", clearAllEvent, "Clear annotations on all frames"),
              ("set-current-annotate-mode-node", setCurrentNodeEvent, "Set current paint node"),
>>>>>>> 4de746fd
              // --------------------------------------------------------------
              // For NDC drawing support used in automated testing
              ("stylus-color-rgb", setColorRGB, "Select color RGB"),
              ("stylus-color-hsv", setColorHSV, "Select color HSV"),
              ("ndc-pointer-1--drag", dragNDC, "Add to current stroke in NDC space"),
              ("ndc-pointer-1--push", pushNDC, "Start New Stroke in NDC space"),
              ("ndc-pointer-1--release", releaseNDC, "End Current Stroke in NDC space")
              // --------------------------------------------------------------
              //("key-down--control--z", keyUndoEvent, "Undo"),
              //("key-down--control--Z", keyRedoEvent, "Redo"),
              //("preferences-show", prefsShow, "Configure Preferences"),
              //("preferences-hide", prefsHide, "Write Preferences"),
              ],
             newMenu(MenuItem[] {
                 subMenu("Annotation", MenuItem[] {
                     menuText("Actions on Current Frame"),
                     menuItem("   Undo", "", "annotate_category", undoEvent, undoState),
                     menuItem("   Redo", "", "annotate_category", redoEvent, redoState),
                     menuItem("   Clear Drawings", "", "annotate_category", clearEvent, undoState),
                     menuSeparator(),
                     menuText("Actions on Timeline"),
                     menuItem("   Clear All Drawings", "", "annotate_category", clearAllEvent, undoState),
                     menuItem("   Show Drawings", "", "annotate_category", showDrawingsSlot, isShowingDrawings),
                     menuItem("   Next Annotated Frame", "key-down--alt-shift--right", "annotate_category", nextEvent, nextPrevState),
                     menuItem("   Previous Annotated Frame", "key-down--alt-shift--left", "annotate_category", prevEvent, nextPrevState),
                     menuSeparator(),
                     subMenu("Configure", MenuItem[] {
                         menuItem("Show Brush", "", "annotate_category", showBrushSlot, isShowingBrush),
                         menuItem("Brush Size Relative to View", "", "annotate_category", scaleBrushSlot, isScalingBrush),
                         menuSeparator(),
                         menuItem("Draw On Source When Possible", "", "annotate_category", toggleStoreOnSrc, storeOnSrc),
                         menuItem("Automatically Mark Annotated Frames", "", "annotate_category", toggleAutoMark, autoMark),
                         menuItem("Unique Color For Each Tool", "", "annotate_category", toggleLinkToolColors, unlinkToolColors),
                         menuSeparator(),
                         menuItem("Live Drawing in Sync", "", "annotate_category", liveDrawingsEvent, liveDrawingsState),
                         menuItem("Start Automatically During Sync", "", "annotate_category", syncAutoStartEvent, isSyncAutoStart),
                         menuSeparator(),
                         menuItem("Save Current Settings as Defaults", "", "annotate_category", saveDefaults, enabledItem),
                         menuItem("Always Save Settings as Defaults On Exit", "", "annotate_category", autoSave, isAutoSaveEnabled)
                     })
                 })
             }),
             "z"
             );

        defineEventTable("dropper",
                         [("pointer-1--push", dropperStartSample, "Sample Color"),
                          ("pointer-1--drag", dropperSample, "Sample Color"),
                          ("pointer-1--release", dropperSample, "Sample Color"),
                          ("pointer--shift--move", noop, ""),
                          ("stylus-pen--push", dropperStartSample, "Sample Color"),
                          ("stylus-pen--drag", dropperSample, "Sample Color"),
                          ("stylus-pen--shift--move", dropperSample, "Sample Color"),
                          ("stylus-pen--move", noop, ""),
                          ("stylus-pen--release", noop, ""),
                          ("stylus-eraser--push", noop, ""),
                          ("stylus-eraser--drag", noop, ""),
                          ("stylus-eraser--move", noop, ""),
                          ("stylus-eraser--shift--move", noop, ""),
                          ("stylus-eraser--release", noop, "")
                          ]);

        defineEventTable("textplacement",
                         [("pointer-1--push", startTextPlacement, "Start Placing Text"),
                          ("pointer-1--drag", noop, ""),
                          ("pointer-1--release", noop, ""),
                          ("pointer--shift--move", noop, ""),
                          ("stylus-pen--push", startTextPlacement, "Start Placing Text"),
                          ("stylus-pen--drag", noop, ""),
                          ("stylus-pen--shift--move", noop, ""),
                          ("stylus-pen--move", noop, ""),
                          ("stylus-pen--release", noop, ""),
                          ("stylus-eraser--push", noop, ""),
                          ("stylus-eraser--drag", noop, ""),
                          ("stylus-eraser--move", noop, ""),
                          ("stylus-eraser--shift--move", noop, ""),
                          ("stylus-eraser--release", noop, ""),
                          ("frame-changed", commitText(true,), ""),
                          ("before-session-write", commitText(true,), ""),
                          ("before-session-write-copy", commitText(true,), ""),
                          ("before-play-start", commitText(true,), ""),
                          ("before-session-read", commitText(true,), ""),
                          ("before-graph-view-changed", commitText(true,), ""),
                          ("before-session-deletion", shutdown, ""),
                          ("before-progressive-loading", commitText(true,), ""),
                          ("before-node-delete", commitText(true,), ""),
                          ("key-down--backspace", backwardDeleteChar, "Back Char"),
                          ("key-down--delete", backwardDeleteChar, "Back Char"),
                          ("key-down--control--a", killLine, ""),
                          ("key-down--meta--backspace", backwardsKillWord, ""),
                          ("key-down--alt--backspace", backwardsKillWord, ""),
                          ("key-down--shift--backspace", backwardsKillWord, ""),
                          ("key-down--control--backspace", backwardsKillWord, ""),
                          ("key-down--meta--a", killLine, ""),
                          ("key-down--alt--a", killLine, ""),
                          ("key-down--space", insertChar, ""),
                          ("key-down--enter", insertNL, ""),
                          ("key-down--control--enter", commitText(false,), ""),
                          ("key-down--meta--enter", commitText(false,), ""),
                          ("key-down--alt--enter", commitText(false,), ""),
                          ("key-down--escape", commitText(false,), "Stop Placing Text"),
                          ("key-down--keypad-enter", commitText(false,), "Stop Placing Text"),
                          ]);

        defineEventTableRegex("textplacement",
                              [("^key-down--.$", insertChar, ""),
                               ("^key-down--shift--.$", insertChar, ""),
                               ("^key-up--.$", ignoreKeyUp, ""),
                               ("^key-up--.$--.$", ignoreKeyUp, "")]
                              );

        //
        //  Initialize the sync setting (has to be done after calling init)
        //


        try
        {
            use SettingsValue;
            let StringArray extraModes = readSetting("Sync",
                                                     "extraModes",
                                                     StringArray(string[]{}));

            for_each (mode; extraModes) if (mode == _modeName) _syncAutoStart = true;
            let String name = readSetting("Annotate", "drawmode", String("Pen"));
        }
        catch (...)
        {
            ; // ignore
        }
    }

    method: deactivate (void;)
    {
        if (_hideDrawPane != 1)
        {
            if (_manageDock neq nil) _manageDock.hide();
            if (_drawDock neq nil) _drawDock.hide();
            _hideDrawPane = 0;
        }

        setCursor(CursorDefault);
        removeTags();
    }

    method: activate (void;)
    {
        updateCurrentNode();
        if (_manageDock neq nil) _manageDock.show();
        if (_drawDock neq nil) _drawDock.show();
        setCursor(_currentDrawMode.cursor);
        updateDrawModeUI();
        setTags();
        sendInternalEvent("annotate-mode-activated");
    }

    method: render (void; Event event)
    {
        if (_currentDrawMode eq _dropperDrawMode ||
            !_showBrush ||
            _pointerGone)
        {
            return;
        }

        let domain = event.domain(),
            flip   = event.domainVerticalFlip();

        setupProjection(domain.x, domain.y, flip);

        let r = _pointerRadius * (if _scaleBrush then 1.0 / scale() else 1.0),
            c = _currentDrawMode.color,
            c0 = Color(c[0], c[1], c[2], 1.0),
            c1 = Color(0, 0, 0, 1);

        glEnable(GL_BLEND);

        if (_currentDrawMode eq _textDrawMode)
        {
            let b = (int(QTime.currentTime().msec() / 500) & 0x1) == 1;
            glColor(c0 * (if b then Color(1,1,1,1) else Color(1,1,1,.5)));

            glBegin(GL_LINE_LOOP);
            glVertex(_pointer.x - r * .2, _pointer.y - r);
            glVertex(_pointer.x + r * .2, _pointer.y - r);
            glVertex(_pointer.x + r * .2, _pointer.y + r);
            glVertex(_pointer.x - r * .2, _pointer.y + r);
            glEnd();
        }
        else
        {
            glEnable(GL_POINT_SMOOTH);
            glBegin(GL_POINTS);

            for (float a = 0.0; a <= math.pi * 2.0; a += math.pi / 10.0)
            {
                let x = sin(a) * r + _pointer.x,
                    y = cos(a) * r + _pointer.y;

                glColor(c1); glVertex(x, y);
                glColor(c0); glVertex(x, y);
            }

            glEnd();
        }
    }

}


\: createMode(Mode; )
{
    return AnnotateMinorMode("annotate_mode");
}

}<|MERGE_RESOLUTION|>--- conflicted
+++ resolved
@@ -2428,14 +2428,10 @@
               // bound by menuItem("   Previous Annotated Frame") // ("key-down--meta-shift--left", prevEvent, "Previous Annotated Frame"),
               // bound by menuItem("   Next Annotated Frame") // ("key-down--alt-shift--right", nextEvent, "Next Annotated Frame"),
               // bound by menuItem("   Previous Annotated Frame") // ("key-down--alt-shift--left", prevEvent, "Previous Annotated Frame"),
-<<<<<<< HEAD
               ("event-category-state-changed", onCategoryStateChanged, "Category state changed"),
-=======
-              ("internal-sync-presenter-changed", onPresenterChanged, "Live Review Presenter Changed"),
               ("clear-annotations-current-frame", clearEvent, "Clear annotations on current frame"),
               ("clear-annotations-all-frames", clearAllEvent, "Clear annotations on all frames"),
               ("set-current-annotate-mode-node", setCurrentNodeEvent, "Set current paint node"),
->>>>>>> 4de746fd
               // --------------------------------------------------------------
               // For NDC drawing support used in automated testing
               ("stylus-color-rgb", setColorRGB, "Select color RGB"),
