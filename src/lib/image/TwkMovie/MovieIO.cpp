//******************************************************************************
// Copyright (c) 2001-2004 Tweak Inc. All rights reserved.
//
// SPDX-License-Identifier: Apache-2.0
//
//******************************************************************************
#include <TwkMovie/MovieIO.h>
#include <TwkMovie/Exception.h>
#include <TwkUtil/File.h>
#include <TwkUtil/PathConform.h>
#include <stdarg.h>
#include <iostream>
#include <assert.h>
#include <stl_ext/string_algo.h>
#include <dlfcn.h>
#include <mutex>

#ifndef PLATFORM_WINDOWS
#include <unistd.h>
#include <fcntl.h>
#include <errno.h>
#include <sys/time.h>
#include <sys/resource.h>
#endif

#ifdef _MSC_VER
#define strcasecmp _stricmp
#endif

static std::mutex plugin_mutex;

static bool TwkMovie_GenericIO_debug = false;

TWKMOVIE_EXPORT void TwkMovie_GenericIO_setDebug(bool b)
{
    TwkMovie_GenericIO_debug = b;
}

namespace TwkMovie
{
    using namespace std;
    using namespace TwkUtil;
    typedef MovieIO* create_t(float);
    typedef void destroy_t(MovieIO*);
    typedef bool* codecIsAllowed_t(std::string, bool);

    static const char* capabilityNames[] = {"AttributeRead", "AttributeWrite",
                                            "Read",          "Write",
                                            "AudioRead",     "AudioWrite"};

    //
    // GenericIO::Preloader implementation
    //
    GenericIO::Preloader::Reader::Reader(std::string_view filename,
                                         const Movie::ReadRequest& request)
    {
        m_filename = filename;
        m_status = Status::PENDING;
        m_request = request;
        m_priority = false;
    }

    void GenericIO::Preloader::Reader::clearFilename()
    {
        m_filename = "**** filename cleared ****";
    }

    const std::string& GenericIO::Preloader::Reader::filename() const
    {
        return m_filename;
    }

    const Movie::ReadRequest& GenericIO::Preloader::Reader::request() const
    {
        return m_request;
    }

    void GenericIO::Preloader::Reader::setPriority(bool priority)
    {
        m_priority = priority;
    }

    bool GenericIO::Preloader::Reader::isPriority() const { return m_priority; }

    void GenericIO::Preloader::Reader::setStatus(Status status)
    {
        m_status = status;
    }

    bool GenericIO::Preloader::Reader::isRemove() const
    {
        return (m_status == Status::REMOVE);
    }

    bool GenericIO::Preloader::Reader::isPending() const
    {
        return (m_status == Status::PENDING);
    }

    bool GenericIO::Preloader::Reader::isLoading() const
    {
        return (m_status == Status::LOADING);
    }

    bool GenericIO::Preloader::Reader::isFinishedLoading() const
    {
        return (m_status == Status::LOADED) || (m_status == Status::LOADERROR);
    }

    void GenericIO::Preloader::Reader::load()
    {
        try
        {
            m_movieReader =
                GenericIO::preloadOpenMovieReader(filename(), request(), true);

            if (m_movieReader != nullptr)
                setStatus(Reader::Status::LOADED);
            else
                setStatus(Reader::Status::LOADERROR);
        }
        catch (...)
        {
            setStatus(Reader::Status::LOADERROR);
        }
    }

    GenericIO::Preloader::Preloader()
        : m_maxThreads(32)
        , m_exitRequested(false)
        , m_threadCount(0)
        , m_ceilingThreadCount(0)
        , m_completedCount(0)
        , m_notReadyCount(0)
        , m_getCount(0)
    {
    }

<<<<<<< HEAD
    GenericIO::Preloader::~Preloader() { shutdown(); }
=======
    GenericIO::Preloader::~Preloader()
    {
        shutdown();
    }
>>>>>>> d81fc614

    void GenericIO::Preloader::init()
    {
        m_schedulerThread = std::thread(&Preloader::schedulerThreadFunc, this);
    }

    void GenericIO::Preloader::shutdown()
    {
        {
            // lock in this local scope
            std::unique_lock<std::mutex> lock(m_schedulerThread_mutex);
            m_exitRequested = true;
            m_schedulerThread_cv.notify_all();
            // unlock at local scope
        }

        // wait for the scheduler thread to exit
        if (m_schedulerThread.joinable())
        {
            m_schedulerThread.join();
        }

        // wait for reader threads to complete if any ongoing.
        for (auto& reader : m_readers)
        {
            if (reader->m_thread.joinable())
                reader->m_thread.join();
        }
    }

    void GenericIO::Preloader::finalizeCompletedThreads()
    {
        bool update = false;

        // Finalize completed threads.
        for (auto& reader : m_readers)
        {
            if (reader->isPriority())
            {
                reader->setPriority(false);
            }

            if (reader->isFinishedLoading() || reader->isRemove())
            {
                if (reader->m_thread.joinable())
                {
                    reader->m_thread.join();
                    reader->m_thread = std::thread();
                    m_threadCount--;
                    m_completedCount++;
                    update = true;
                }
            }
        }

        // Finally, remove from the list any readers that have been fetched
        // from the getReader method and that have been marked for removal.

        auto range =
            std::remove_if(m_readers.begin(), m_readers.end(),
                           [&update](const std::shared_ptr<Reader>& reader)
                           {
                               bool remove = reader->isRemove();
                               if (remove)
                                   update = true;
                               return remove;
                           });

        m_readers.erase(range, m_readers.end());

        /*
        if (update)
            std::cerr << "PRELOADER STATS DONE(" << m_completedCount << ") GET("
                      << m_getCount << ") NR(" << m_notReadyCount << ") TCNT("
                      << m_threadCount << ") TCEIL(" << m_ceilingThreadCount
                      << ")" << std::endl;
        */
    }

    void GenericIO::Preloader::addReader(const std::string_view filename,
                                         const Movie::ReadRequest& request)
    {
        std::unique_lock<std::mutex> lock(m_schedulerThread_mutex);

        //        std::cerr << "PRELOADER ADD " << filename << std::endl;

        auto newReader = std::make_shared<Preloader::Reader>(filename, request);

        m_readers.push_back(newReader);

        // Wake up the scheduler thread in order to process the
        // newly added readers.
        m_schedulerThread_cv.notify_all();
    }

    bool GenericIO::Preloader::hasPendingReaders()
    {
        for (auto reader : m_readers)
        {
            if (reader->isPending())
            {
                if (m_threadCount < m_maxThreads)
                    return true;
            }
        }

        return false;
    }

    void
    GenericIO::Preloader::waitForFinishedLoading(std::shared_ptr<Reader> reader)
    {
        // no need to create the lock and wait if it's already ready
        if (reader->isFinishedLoading())
            return;

        std::unique_lock<std::mutex> lock(m_mainThread_mutex);
        m_mainThread_cv.wait(lock,
                             [&reader] { return reader->isFinishedLoading(); });
    }

    MovieReader* GenericIO::Preloader::getReader(std::string_view filename,
                                                 const MovieInfo& info,
                                                 Movie::ReadRequest& request)
    {
        //        std::cerr << "PRELOADER GET " << filename << std::endl;

        m_getCount++;

        std::shared_ptr<Reader> reader = nullptr;

        //
        // Check to see if we have a reader with the corresponding filename in
        // the queue. (Also check to make sure we don't get an iterator to a
        // reader that is scheduled to be deleted (eg: Status::REMOVE)
        //
        // Do this while locking a limited scope to search in m_Readers.
        // In principle, locking here is un-necessary, but we're doing it
        // to be safer.
        //
        {
            std::unique_lock<std::mutex> lock(m_schedulerThread_mutex);

            std::list<std::shared_ptr<Reader>>::iterator it =
                std::find_if(m_readers.begin(), m_readers.end(),
                             [&filename](const auto& reader)
                             {
                                 return (reader->filename() == filename)
                                        && (!reader->isRemove());
                             });

            if (it != m_readers.end())
                reader = *it;
        }

        if (reader)
        {
            //
            // is the reader still pending? if so that means we're asking for
            // the reader even before the scheduler thread has had a chance to
            // schedule it. Maybe the max thread cound is reached, or the
            // scheduler thread has not had a chance to wake up -- either way,
            // escalate the priority and wake up the scheduler thread so that it
            // can schedule the reader now.
            //
            if (reader->isPending() || reader->isLoading())
            {
                // if so, we don't have enough threads and our maxThreads
                reader->setPriority(true);
                m_notReadyCount++;

                // Wake up the scheduler thread so that it may
                // schedule this reader.
                m_schedulerThread_cv.notify_all();
                waitForFinishedLoading(reader);
            }

            // Wait for the reader to be finished loading.

            MovieReader* movieReader = reader->m_movieReader;

            // We're essentially done with this reader now.
            // We can set its filename to a non-filename, and set its status to
            // be removed, and then wake up the scheduler thread so that
            // it may perform some cleanup operations such as closing out
            // (joining) the thread and so that the reader may be removed from
            // the list.
            reader->clearFilename();
            reader->setStatus(Reader::Status::REMOVE);

            // Wake up the scheduler thread so that it may remove
            // the Reader from the list (from here, it's no longer safe to
            // access the "reader" variable)
            m_schedulerThread_cv.notify_all();

            // if movieReader is null, it's because there was a read error.
            if (movieReader)
            {
                movieReader->postPreloadOpen(info, request);
            }
            else
            {
                std::cerr << "PRELOADER READ ERROR: " << reader->filename()
                          << std::endl;
            }

            return movieReader;
        }

        return nullptr;
    }

    void GenericIO::Preloader::schedulerThreadFunc()
    {
        while (true)
        {
            std::unique_lock<std::mutex> lock(m_schedulerThread_mutex);

            // unblock the wait if we have something to do.
            m_schedulerThread_cv.wait(lock,
                                      [this]
                                      {
                                          // clean up any completed reader
                                          // thread states after they have
                                          // completed (successfully or not)
                                          finalizeCompletedThreads();

                                          // resume execution if quitting or if
                                          // anything to schedule
                                          return m_exitRequested
                                                 || hasPendingReaders();
                                      });

            // if asked to stop, exit the scheduler thread (done by
            // GenericIO::shutdown)
            if (m_exitRequested)
                return;

            // Next, check if we need to schedule anything new.

            // Do two passes scanning readers to see if any should be scheduled.
            //
            // First pass: find priority readers and schedule them regqardless
            // if we're maxed out. (this will just add +1 thread) Second pass:
            // find non-priority readers and schedule them if room.
            //
            for (int i = 0; i < 2; i++)
            {
                for (auto& reader : m_readers)
                {
                    // don't consider readers that have been handled
                    // or are in the process of being handled by a
                    // loading thread
                    if (!reader->isPending())
                        continue;

                    // filter for 1st pass (only consider priority readers)
                    if ((i == 0) && !reader->isPriority())
                        continue;

                    // filter for 2nd pass (only consider non-priority readers)
                    if ((i == 1) && reader->isPriority())
                        continue;

                    // if we're doing the 2nd pass (non-priority readers) and
                    // we're at the limit of concurrent threads, don't schedule
                    // any more until the number of threads comes down
                    if ((i == 1) && (m_threadCount >= m_maxThreads))
                        continue;

                    // we have confirmed we can schedule a new reader thread.
                    reader->setStatus(Reader::Status::LOADING);
                    m_threadCount++;
                    if (m_ceilingThreadCount < m_threadCount)
                        m_ceilingThreadCount = m_threadCount;

                    // Start the loader thread
                    reader->m_thread =
                        std::thread(&Preloader::loaderThreadFunc, this, reader);
                }
            }
        }
    }

    void GenericIO::Preloader::loaderThreadFunc(std::shared_ptr<Reader> reader)
    {

        // execute the load function of the reader in this thread
        reader->load();

        // Wake up scheduler thread because we want it to schedule
        // a new thread if there are pending readers.
        m_schedulerThread_cv.notify_all();

        // Wake up main thread, because the main thread might
        // be waiting for this reader to complete in getReader().
        m_mainThread_cv.notify_all();
    }

    //
    // MovieIO implementation
    //
    std::string MovieIO::MovieTypeInfo::capabilitiesAsString() const
    {
        ostringstream str;

        for (int i = 0, count = 0; i < 6; i++)
        {
            if (capabilities & (1 << i))
            {
                if (count)
                    str << ", ";
                str << capabilityNames[i];
                count++;
            }
        }

        return str.str();
    }

    MovieIO::MovieIO(const std::string& identifier, const std::string& key)
        : m_identifier(identifier)
        , m_key(key)
    {
    }

    MovieIO::~MovieIO() {}

    MovieReader* MovieIO::movieReader() const
    {
        // throw UnsupportedException();
        return NULL;
    }

    MovieWriter* MovieIO::movieWriter() const { return NULL; }

    void MovieIO::addType(const std::string& e, unsigned int c)
    {
        m_exts.push_back(MovieTypeInfo(e, c));
    }

    void MovieIO::addType(const std::string& e, const std::string& d,
                          unsigned int c, const StringPairVector& comps,
                          const StringPairVector& acomps)
    {
        m_exts.push_back(MovieTypeInfo(e, d, c, comps, acomps));
    }

    void MovieIO::addType(const std::string& e, const std::string& d,
                          unsigned int c, const StringPairVector& comps,
                          const StringPairVector& acomps,
                          const ParameterVector& eparams,
                          const ParameterVector& dparams)
    {
        m_exts.push_back(
            MovieTypeInfo(e, d, c, comps, acomps, eparams, dparams));
    }

    string MovieIO::about() const { return "(no info available)"; }

    const MovieIO::MovieTypeInfos& MovieIO::extensionsSupported() const
    {
        return m_exts;
    }

    bool MovieIO::canAttemptBruteForceRead() const
    {
        for (int i = 0; i < m_exts.size(); i++)
        {
            if (m_exts[i].capabilities & MovieBruteForceIO)
                return true;
        }

        return false;
    }

    bool MovieIO::supportsExtension(std::string extension,
                                    unsigned int capabilities) const
    {
        for (int i = 0; i < m_exts.size(); i++)
        {
            if (!strcasecmp(m_exts[i].extension.c_str(), extension.c_str()))
            {
                if ((m_exts[i].capabilities & capabilities) == capabilities
                    || capabilities == AnyCapability)
                {
                    return true;
                }
            }
        }

        return false;
    }

    void MovieIO::getMovieInfo(const std::string& filename, MovieInfo&) const
    {
        TWK_THROW_STREAM(IOException, "getMovieInfo not implemented");
    }

    bool MovieIO::getBoolAttribute(const std::string& name) const
    {
        return m_boolMap[name];
    }

    void MovieIO::setBoolAttribute(const std::string& name, bool value)
    {
        m_boolMap[name] = value;
    }

    int MovieIO::getIntAttribute(const std::string& name) const
    {
        return m_intMap[name];
    }

    void MovieIO::setIntAttribute(const std::string& name, int value)
    {
        m_intMap[name] = value;
    }

    string MovieIO::getStringAttribute(const std::string& name) const
    {
        return m_stringMap[name];
    }

    void MovieIO::setStringAttribute(const std::string& name,
                                     const std::string& value)
    {
        m_stringMap[name] = value;
    }

    double MovieIO::getDoubleAttribute(const std::string& name) const
    {
        return m_doubleMap[name];
    }

    void MovieIO::setDoubleAttribute(const std::string& name,
                                     double value) const
    {
        m_doubleMap[name] = value;
    }

    void MovieIO::setMovieAttributesOn(Movie* mov) const
    {
        for (BoolMap::const_iterator i = m_boolMap.begin();
             i != m_boolMap.end(); ++i)
        {
            mov->setBoolAttribute((*i).first, (*i).second);
        }

        for (IntMap::const_iterator i = m_intMap.begin(); i != m_intMap.end();
             ++i)
        {
            mov->setIntAttribute((*i).first, (*i).second);
        }

        for (StringMap::const_iterator i = m_stringMap.begin();
             i != m_stringMap.end(); ++i)
        {
            mov->setStringAttribute((*i).first, (*i).second);
        }

        for (DoubleMap::const_iterator i = m_doubleMap.begin();
             i != m_doubleMap.end(); ++i)
        {
            mov->setDoubleAttribute((*i).first, (*i).second);
        }
    }

    void MovieIO::copyAttributesFrom(const MovieIO* movio)
    {
        m_boolMap = movio->boolMap();
        m_intMap = movio->intMap();
        m_stringMap = movio->stringMap();
        m_doubleMap = movio->doubleMap();
    }

    //----------------------------------------------------------------------

    string ProxyMovieIO::about() const
    {
        ostringstream str;
        str << "Proxy for " << identifier() << " - key: " << sortKey();
        return str.str();
    }

    //----------------------------------------------------------------------

    GenericIO::Plugins* GenericIO::m_plugins = 0;
    bool GenericIO::m_loadedAll = false;
    bool GenericIO::m_dnxhdDecodingAllowed = true;
    GenericIO::Preloader GenericIO::m_preloader;

    void GenericIO::init()
    {
        if (!m_plugins)
            m_plugins = new Plugins();

        m_preloader.init();
    }

    void GenericIO::shutdown()
    {
        m_preloader.shutdown();

        if (m_plugins)
        {
            for (Plugins::iterator i = plugins().begin(); i != plugins().end();
                 ++i)
            {
                delete *i;
            }
            delete m_plugins;
            m_plugins = 0;
        }

        m_loadedAll = false;
    }

    const GenericIO::Plugins& GenericIO::allPlugins()
    {
        if (!m_plugins)
            m_plugins = new Plugins;
        return *m_plugins;
    }

    bool GenericIO::dnxhdDecodingAllowed() { return m_dnxhdDecodingAllowed; }

    void GenericIO::setDnxhdDecodingAllowed(bool b)
    {
        m_dnxhdDecodingAllowed = b;
    }

    GenericIO::Plugins& GenericIO::plugins()
    {
        if (!m_plugins)
            m_plugins = new Plugins;
        return *m_plugins;
    }

    vector<string> GenericIO::getPluginFileList(const string& pathVar)
    {
        string pluginPath;

        if (getenv(pathVar.c_str()))
        {
            pluginPath = getenv(pathVar.c_str());
        }
        else
        {
            pluginPath = ".";
        }

#ifdef PLATFORM_LINUX
        return findInPath(".*\\.so$", pluginPath);
#endif

#ifdef PLATFORM_WINDOWS
        return findInPath(".*\\.dll$", pluginPath);
#endif

#ifdef PLATFORM_DARWIN
        return findInPath(".*\\.dylib$", pluginPath);
#endif
    }

    MovieIO* GenericIO::loadPlugin(const string& file)
    {
        if (void* handle = dlopen(file.c_str(), RTLD_LAZY))
        {
            create_t* plugCreate = (create_t*)dlsym(handle, "create");
            destroy_t* plugDestroy = (destroy_t*)dlsym(handle, "destroy");
            codecIsAllowed_t* plugCodecIsAllowed =
                (codecIsAllowed_t*)dlsym(handle, "codecIsAllowed");

            if (!plugCreate)
            {
                //
                //  Hack to get around quicktime on windows
                //

                plugCreate = (create_t*)dlsym(handle, "create2");
            }

            if (!plugCreate || !plugDestroy)
            {
                dlclose(handle);

                cerr << "ERROR: ignoring movie plugin " << file
                     << ": missing create() or destroy(): " << dlerror()
                     << endl;
            }
            else
            {
                try
                {
                    if (MovieIO* plugin = plugCreate(FB_PLUGIN_VERSION))
                    {
                        plugin->setPluginFile(file);
                        plugin->init();

                        if (TwkMovie_GenericIO_debug)
                        {
                            cerr << "INFO: plugin loaded: " << file << " ID "
                                 << plugin->identifier() << ", description '"
                                 << plugin->about() << "'" << endl;

                            //
                            //  Check for _ARGS-style args env var
                            //
                            string var = plugin->identifier();
                            transform(var.begin(), var.end(), var.begin(),
                                      (int (*)(int))toupper);
                            var = var + "_ARGS";
                            if (getenv(var.c_str()))
                                cerr << "INFO: " << var << ": "
                                     << getenv(var.c_str()) << endl;
                        }

                        return plugin;
                    }
                }
                catch (...)
                {
                    cerr << "WARNING: exception thrown while creating plugin "
                         << file << ", ignoring" << endl;

                    dlclose(handle);
                }
            }
        }
        else
        {
            cerr << "ERROR: cannot open movie plugin " << file << ": "
                 << dlerror() << endl;
        }

        return 0;
    }

    void GenericIO::loadPlugins(const string& envVar)
    {
        if (!m_loadedAll)
        {
            vector<string> pluginFiles = getPluginFileList(envVar);

            if (pluginFiles.empty())
            {
                cout << "INFO: no image plugins found" << endl;
                cout << "INFO: " << getenv(envVar.c_str()) << endl;
            }

            for (int i = 0; i < pluginFiles.size(); i++)
            {
                if (!alreadyLoaded(pluginFiles[i]))
                {
                    cout << "INFO: loading plugin " << pluginFiles[i] << endl;

                    if (MovieIO* plug = loadPlugin(pluginFiles[i]))
                    {
                        addPlugin(plug);
                    }
                }
            }

            m_loadedAll = true;
        }
    }

    bool GenericIO::alreadyLoaded(const std::string& pluginFile)
    {
        for (Plugins::iterator i = plugins().begin(); i != plugins().end(); ++i)
        {
            if ((*i)->pluginFile() == pluginFile)
                return true;
        }

        return false;
    }

    MovieIO* GenericIO::loadFromProxy(Plugins::iterator i)
    {
        ProxyMovieIO* pio = dynamic_cast<ProxyMovieIO*>(*i);

        if (MovieIO* newio = loadPlugin(pio->pathToPlugin()))
        {
            newio->m_key = pio->sortKey();
            plugins().erase(i);
            plugins().insert(newio);
            delete pio;
            return newio;
        }
        else
        {
            cout << "WARNING: " << pio->pathToPlugin() << " failed to load"
                 << endl;

            plugins().erase(i);
            delete pio;
            return 0;
        }
    }

    void GenericIO::addPlugin(MovieIO* plugin)
    {
        while (plugins().find(plugin) != plugins().end())
        {
            plugin->m_key += "_";
        }

        plugins().insert(plugin);
    }

    static bool findNoCaseOnWindows(string s1, string s2)
    {
        string news2 = s2;
#ifdef PLATFORM_WINDOWS
        for (int i = 0; i < news2.size(); ++i)
        {
            if (news2[i] == '\\')
                news2[i] = '/';
            else
                news2[i] = toupper(news2[i]);
        }
#endif

        return (string::npos != news2.find(s1));
    }

    static bool QTmissing(bool print)
    {
        static bool first = true;
        static bool QTnotInPath = false;

        if (first)
        {
            const char* path = getenv("PATH");
            if (path && !findNoCaseOnWindows("/QTSYSTEM", path))
                QTnotInPath = true;
            first = false;
        }
        if (print && QTnotInPath)
        {
            cerr << "ERROR: Please install Apple QuickTime, it is required to "
                    "view movies on Windows."
                 << endl;
        }

        return QTnotInPath;
    }

    const MovieIO* GenericIO::findByExtension(const string& extension,
                                              unsigned int capabilities)
    {
        if (!plugins().empty())
        {
            std::lock_guard<std::mutex> guard(plugin_mutex);
            for (bool restart = true; restart;)
            {
                restart = false;

                for (Plugins::iterator i = plugins().begin();
                     i != plugins().end(); ++i)
                {
                    MovieIO* io = *i;

                    if (io && io->supportsExtension(extension, capabilities))
                    {
                        if (ProxyMovieIO* pio = dynamic_cast<ProxyMovieIO*>(io))
                        {
                            if (TwkMovie_GenericIO_debug)
                            {
                                cout << "INFO: " << extension
                                     << " supported by plugin "
                                     << basename(pio->pathToPlugin()) << endl;
                            }

                            if ((io = loadFromProxy(i)))
                            {
                                return io;
                            }
                            else
                            {
                                restart = true;
                                break;
                            }
                        }
                        else
                        {
                            return io;
                        }
                    }
                }
            }
        }

        return NULL;
    }

    int GenericIO::findAllByExtension(const string& extension,
                                      unsigned int capabilities,
                                      MovieIOSet& ioSet)
    {
        ioSet.clear();

        if (!plugins().empty())
        {
            std::lock_guard<std::mutex> guard(plugin_mutex);
            for (bool restart = true; restart;)
            {
                restart = false;

                for (Plugins::iterator i = plugins().begin();
                     i != plugins().end(); ++i)
                {
                    MovieIO* io = *i;

                    if (io && io->supportsExtension(extension, capabilities))
                    {
                        if (ProxyMovieIO* pio = dynamic_cast<ProxyMovieIO*>(io))
                        {
                            if (TwkMovie_GenericIO_debug)
                            {
                                cout << "INFO: " << extension
                                     << " supported by plugin "
                                     << basename(pio->pathToPlugin()) << endl;
                            }

                            if ((io = loadFromProxy(i)))
                            {
                                ioSet.insert(io);
                            }
                            restart = true;
                            break;
                        }
                        else
                        {
                            ioSet.insert(io);
                        }
                    }
                }
            }
        }

        return ioSet.size();
    }

    const MovieIO* GenericIO::findByBruteForce(const std::string& filename,
                                               unsigned int capabilities)
    {
        if (!plugins().empty())
        {
            cerr << "INFO: trying brute force to find an image reader for "
                 << basename(filename) << endl;

            std::lock_guard<std::mutex> guard(plugin_mutex);
            for (bool restart = true; restart;)
            {
                restart = false;

                for (Plugins::iterator i = plugins().begin();
                     i != plugins().end(); ++i)
                {
#if defined(PLATFORM_WINDOWS) && defined(ARCH_IA32)
                    if ((*i)->identifier() == "Apple Quicktime"
                        && QTmissing(false))
                        continue;
#endif

                    if (*i && (*i)->canAttemptBruteForceRead())
                    {
                        if (dynamic_cast<ProxyMovieIO*>(*i))
                        {
                            loadFromProxy(i);
                            restart = true;
                            break; // restart
                        }

                        try
                        {
                            MovieInfo info;

                            (*i)->getMovieInfo(filename, info);

                            cerr << "INFO: " << basename(filename)
                                 << " is being read by: " << (*i)->about()
                                 << endl;

                            return (*i);
                        }
                        catch (...)
                        {
                        }
                    }
                }
            }
        }

        return NULL;
    }

    MovieReader* GenericIO::movieReader(const std::string& filename,
                                        bool tryBruteForce)
    {
        unsigned int image = MovieIO::MovieRead;
        unsigned int audio = MovieIO::MovieReadAudio;
        string ext = extension(filename);

        MovieReader* m = 0;
        const MovieIO* io = 0;

        if ((io = findByExtension(ext, image | audio)))
        {
            m = io->movieReader();
        }
        else if ((io = findByExtension(ext, image)))
        {
            m = io->movieReader();
        }
        else if ((io = findByExtension(ext, audio)))
        {
            m = io->movieReader();
        }
        else if (tryBruteForce)
        {
            if ((io = findByBruteForce(filename, image | audio)))
            {
                m = io->movieReader();
            }
            else if ((io = findByBruteForce(filename, image)))
            {
                m = io->movieReader();
            }
            else if ((io = findByBruteForce(filename, audio)))
            {
                m = io->movieReader();
            }
        }

        if (m)
            io->setMovieAttributesOn(m);

        return m;
    }

    namespace
    {

        bool checkFDLimitOK(const string& filename)
        {
#ifndef PLATFORM_WINDOWS
            int fd = ::open("/", O_RDONLY);

            if (fd == -1)
            {
                if (errno == 24)
                {
                    struct rlimit rlim;
                    getrlimit(RLIMIT_NOFILE, &rlim);
                    TWK_THROW_EXC_STREAM(
                        "ERROR: Failed to open for reading: "
                        << filename << endl
                        << "    The per-process limit on open files ("
                        << rlim.rlim_cur << ") has" << endl
                        << "    been reached.  To open a larger number of "
                           "media files, speak to your"
                        << endl
                        << "    IT person about increasing that limit.");
                }
            }
            else
            {
                close(fd);
            }
#endif

            return true;
        }

        MovieReader* preloadTryOpen(const MovieIO* io,
                                    const std::string& filename,
                                    const Movie::ReadRequest& request)
        {
            //  cerr << "tryOpen '" << filename << "' with '" << io->about() <<
            //  "'" << endl;

            MovieReader* m = io->movieReader();
            if (m)
            {
                try
                {
                    io->setMovieAttributesOn(m);
                    m->preloadOpen(filename, request);
                }
                catch (std::exception& exc)
                {
                    checkFDLimitOK(filename);
                    //  XXX should delete, but need to robustify plugins first
                    //  XXX This leaks "m".
                    // delete m;
                    m = 0;
                    if (TwkMovie_GenericIO_debug)
                    {
                        cerr << "WARNING: " << io->identifier()
                             << " failed to open " << filename << ": "
                             << exc.what() << endl;
                    }
                }
                catch (...)
                {
                    checkFDLimitOK(filename);
                    // XXX This leaks "m"
                    // delete m;
                    m = 0;
                    if (TwkMovie_GenericIO_debug)
                    {
                        cerr << "WARNING: " << io->identifier()
                             << " failed to open " << filename << endl;
                    }
                }
            }
            else
            {
                checkFDLimitOK(filename);
            }
            return m;
        }

        MovieReader* tryOpen(const MovieIO* io, const std::string& filename,
                             const MovieInfo& mi, Movie::ReadRequest request)
        {
            //  cerr << "tryOpen '" << filename << "' with '" << io->about() <<
            //  "'" << endl;

            MovieReader* m = io->movieReader();
            if (m)
            {
                try
                {
                    io->setMovieAttributesOn(m);
                    m->open(filename, mi, request);
                }
                catch (std::exception& exc)
                {
                    checkFDLimitOK(filename);
                    //  XXX should delete, but need to robustify plugins first
                    //  XXX This leaks "m".
                    // delete m;
                    m = 0;
                    if (TwkMovie_GenericIO_debug)
                    {
                        cerr << "WARNING: " << io->identifier()
                             << " failed to open " << filename << ": "
                             << exc.what() << endl;
                    }
                }
                catch (...)
                {
                    checkFDLimitOK(filename);
                    // XXX This leaks "m"
                    // delete m;
                    m = 0;
                    if (TwkMovie_GenericIO_debug)
                    {
                        cerr << "WARNING: " << io->identifier()
                             << " failed to open " << filename << endl;
                    }
                }
            }
            else
            {
                checkFDLimitOK(filename);
            }
            return m;
        }

    }; // namespace

    MovieReader*
    GenericIO::preloadOpenMovieReader(const std::string& filename,
                                      const Movie::ReadRequest& request,
                                      bool tryBruteForce)
    {
        //
        // This method is really similar to openMoviePlayer, except that
        // the preloadTryOpen() method does not use MovieInfo and Request.
        // This method is meant to be called from the loading thread func
        // of the Preloader, not from the main thread. When the main thread
        // tries to get a movie reader, it needs to call openMovieReader,
        // and it's that method that will check if there's something in the
        // preload queue. If there's nothing in the preload queue,
        // openMovieReader() will open the file in sync mode
        // just as before.
        //
        unsigned int image = MovieIO::MovieRead;
        unsigned int audio = MovieIO::MovieReadAudio;
        string ext = extension(filename);
        if (ext == "")
            ext = basename(filename); // Try filename if there is no ext

        MovieReader* m = 0;
        MovieIOSet ioSet;
        if (findAllByExtension(ext, image | audio, ioSet)
            || findAllByExtension(ext, image, ioSet)
            || findAllByExtension(ext, audio, ioSet))
        {
            for (MovieIOSet::iterator mio = ioSet.begin(); mio != ioSet.end();
                 ++mio)
            {
                if ((m = preloadTryOpen(*mio, filename, request)))
                    return m;
            }
        }
        else if (TwkUtil::pathIsURL(filename)
                 && findAllByExtension("mov", image | audio, ioSet))
        {
            for (MovieIOSet::iterator mio = ioSet.begin(); mio != ioSet.end();
                 ++mio)
            {
                if ((m = preloadTryOpen(*mio, filename, request)))
                    return m;
            }
        }
        else if (tryBruteForce)
        {
            const MovieIO* io;
            if (((io = findByBruteForce(filename, image | audio)))
                || ((io = findByBruteForce(filename, image)))
                || ((io = findByBruteForce(filename, audio))))
            {
                if ((m = preloadTryOpen(io, filename, request)))
                    return m;
            }
        }

        TWK_THROW_EXC_STREAM("unsupported media type.");
    }

    GenericIO::Preloader& GenericIO::getPreloader() { return m_preloader; }

    MovieReader* GenericIO::openMovieReader(const std::string& filename,
                                            const MovieInfo& mi,
                                            Movie::ReadRequest& request,
                                            bool tryBruteForce)
    {
        MovieReader* m = 0;

        // First query the preloader if there's a preloaded file waiting
        // If yes, the fetch it from the preloader.
        // Otherwise, open as usual.
        if ((m = getPreloader().getReader(filename, mi, request)))
        {
            return m;
        }

        unsigned int image = MovieIO::MovieRead;
        unsigned int audio = MovieIO::MovieReadAudio;
        string ext = extension(filename);
        if (ext == "")
            ext = basename(filename); // Try filename if there is no ext

        MovieIOSet ioSet;
        if (findAllByExtension(ext, image | audio, ioSet)
            || findAllByExtension(ext, image, ioSet)
            || findAllByExtension(ext, audio, ioSet))
        {
            for (MovieIOSet::iterator mio = ioSet.begin(); mio != ioSet.end();
                 ++mio)
            {
                MovieInfo infoCopy = mi;
                if ((m = tryOpen(*mio, filename, infoCopy, request)))
                    return m;
            }
        }
        else if (TwkUtil::pathIsURL(filename)
                 && findAllByExtension("mov", image | audio, ioSet))
        {
            for (MovieIOSet::iterator mio = ioSet.begin(); mio != ioSet.end();
                 ++mio)
            {
                MovieInfo infoCopy = mi;
                if ((m = tryOpen(*mio, filename, infoCopy, request)))
                    return m;
            }
        }
        else if (tryBruteForce)
        {
            const MovieIO* io;
            if ((io = findByBruteForce(filename, image | audio))
                || (io = findByBruteForce(filename, image))
                || (io = findByBruteForce(filename, audio)))
            {
                if ((m = tryOpen(io, filename, mi, request)))
                    return m;
            }
        }

        TWK_THROW_EXC_STREAM("unsupported media type.");
    }

    MovieWriter* GenericIO::movieWriter(const string& filename)
    {
        unsigned int image = MovieIO::MovieWrite;
        unsigned int audio = MovieIO::MovieWriteAudio;
        string ext = extension(filename);

        if (const MovieIO* io = findByExtension(ext, image | audio))
        {
            return io->movieWriter();
        }
        else if (const MovieIO* io = findByExtension(ext, image))
        {
            return io->movieWriter();
        }
        else if (const MovieIO* io = findByExtension(ext, audio))
        {
            return io->movieWriter();
        }

        cerr << "ERROR: TwkMovie: No plugins support (write) format: " << ext
             << endl;

        return 0;
    }

    void GenericIO::outputParameters(const MovieIO::ParameterVector& params,
                                     const string& codec, const string& header)
    {
        int count = 0;

        for (size_t j = 0; j < params.size(); j++)
        {
            if (params[j].codec == codec)
            {
                if (count == 0)
                {
                    cout << "         " << header << endl;
                }

                cout << "            " << params[j].name << " "
                     << params[j].description << endl;

                count++;
            }
        }
    }

    void GenericIO::outputFormats()
    {
        const Plugins& mbps = plugins();

        for (Plugins::iterator i = plugins().begin(); i != plugins().end(); ++i)
        {
            const MovieIO::MovieTypeInfos& exts = (*i)->extensionsSupported();

            for (int q = 0; q < exts.size(); q++)
            {
                const MovieIO::MovieTypeInfo& info = exts[q];

                cout << "format \"" << info.extension << "\""
                     << " - " << info.description << " ("
                     << info.capabilitiesAsString() << ")" << endl;

                outputParameters(info.encodeParameters, "",
                                 "encode parameters");
                outputParameters(info.decodeParameters, "",
                                 "decode parameters");

                if (info.codecs.size())
                {
                    cout << "   image codecs: " << endl;

                    for (int j = 0; j < info.codecs.size(); j++)
                    {
                        cout << "      " << info.codecs[j].first;

                        if (info.codecs[j].second != "")
                        {
                            cout << " (" << info.codecs[j].second << ")";
                        }

                        cout << endl;

                        outputParameters(info.encodeParameters,
                                         info.codecs[j].first,
                                         "encode parameters");

                        outputParameters(info.decodeParameters,
                                         info.codecs[j].first,
                                         "decode parameters");
                    }

                    cout << endl;
                }

                if (info.audioCodecs.size())
                {
                    cout << "   audio codecs: " << endl;

                    for (int j = 0; j < info.audioCodecs.size(); j++)
                    {
                        cout << "      " << info.audioCodecs[j].first;

                        if (info.audioCodecs[j].second != "")
                        {
                            cout << " (" << info.audioCodecs[j].second << ")";
                        }

                        cout << endl;

                        outputParameters(info.encodeParameters,
                                         info.audioCodecs[j].first,
                                         "encode parameters");

                        outputParameters(info.decodeParameters,
                                         info.audioCodecs[j].first,
                                         "decode parameters");
                    }

                    cout << endl;
                }
            }
        }
    }

} // namespace TwkMovie

#ifdef _MSC_VER
#undef strcasecmp
#endif<|MERGE_RESOLUTION|>--- conflicted
+++ resolved
@@ -136,14 +136,10 @@
     {
     }
 
-<<<<<<< HEAD
-    GenericIO::Preloader::~Preloader() { shutdown(); }
-=======
     GenericIO::Preloader::~Preloader()
     {
         shutdown();
     }
->>>>>>> d81fc614
 
     void GenericIO::Preloader::init()
     {
