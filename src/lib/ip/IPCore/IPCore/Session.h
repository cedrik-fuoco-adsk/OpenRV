--- conflicted
+++ resolved
@@ -74,45 +74,14 @@
         {
             // Explicitly specify template parameters for MSVC compatibility.
             // CTAD (Class Template Argument Deduction) works on GCC/Clang but
-<<<<<<< HEAD
             // fails on Windows MSVC, so we specify the number of categories explicitly.
             return std::array<std::string_view, 28>{
-                annotateCategory,
-                annotateAirbrushCategory,
-                annotateBurnCategory,
-                annotateCloneCategory,
-                annotateDodgeCategory,
-                annotateHarderaseCategory,
-                annotatePenCategory,
-                annotateSampleCategory,
-                annotateSelectCategory,
-                annotateSmudgeCategory,
-                annotateSofteraseCategory,
-                annotateTextCategory,
-                clearCategory,
-                exportCategory,
-                flowptCategory,
-                helpCategory,
-                infoCategory,
-                markCategory,
-                mediaCategory,
-                playcontrolCategory,
-                presentationCategory,
-                sessionmanagerCategory,
-                sourceCategory,
-                systemCategory,
-                screeningroomCategory,
-                unclassifiedCategory,
-                viewmodeCategory,
-                wipesCategory
-            };
-=======
-            // fails on Windows MSVC, so we specify <std::string_view, 17> explicitly.
-            return std::array<std::string_view, 17>{
-                annotateCategory, clearCategory,         exportCategory,       flowptCategory,       helpCategory,           infoCategory,
-                markCategory,     mediaCategory,         playcontrolCategory,  presentationCategory, sessionmanagerCategory, sourceCategory,
-                systemCategory,   screeningroomCategory, unclassifiedCategory, viewmodeCategory,     wipesCategory};
->>>>>>> 9fec424b
+                annotateCategory,         annotateAirbrushCategory, annotateBurnCategory,   annotateCloneCategory,  annotateDodgeCategory,
+                annotateHarderaseCategory, annotatePenCategory,     annotateSampleCategory, annotateSelectCategory, annotateSmudgeCategory,
+                annotateSofteraseCategory, annotateTextCategory,    clearCategory,          exportCategory,         flowptCategory,
+                helpCategory,             infoCategory,            markCategory,           mediaCategory,          playcontrolCategory,
+                presentationCategory,     sessionmanagerCategory,  sourceCategory,         systemCategory,         screeningroomCategory,
+                unclassifiedCategory,     viewmodeCategory,        wipesCategory};
         }
     } // namespace EventCategories
 
